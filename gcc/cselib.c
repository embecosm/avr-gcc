--- conflicted
+++ resolved
@@ -2265,13 +2265,8 @@
 	      continue;
 	    }
 	  if (num_mems < PARAM_VALUE (PARAM_MAX_CSELIB_MEMORY_LOCATIONS)
-<<<<<<< HEAD
-	      && ! canon_anti_dependence (mem_rtx, GET_MODE (mem_rtx),
-					  mem_addr, x))
-=======
 	      && ! canon_anti_dependence (x, false, mem_rtx,
 					  GET_MODE (mem_rtx), mem_addr))
->>>>>>> 2ab6a21d
 	    {
 	      has_mem = true;
 	      num_mems++;
