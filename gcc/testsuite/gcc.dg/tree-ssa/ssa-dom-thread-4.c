/* { dg-do compile } */ 
/* { dg-options "-O2 -fdump-tree-dom1-details" } */
/* { dg-additional-options "-mbranch-cost=2" { target s390*-*-* } } */
struct bitmap_head_def;
typedef struct bitmap_head_def *bitmap;
typedef const struct bitmap_head_def *const_bitmap;
typedef unsigned long BITMAP_WORD;
typedef struct bitmap_element_def
{
  struct bitmap_element_def *next;
  unsigned int indx;
} bitmap_element;









unsigned char
bitmap_ior_and_compl (bitmap dst, const_bitmap a, const_bitmap b,
		      const_bitmap kill)
{
  unsigned char changed = 0;

  bitmap_element *dst_elt;
  const bitmap_element *a_elt, *b_elt, *kill_elt, *dst_prev;

  while (a_elt || b_elt)
    {
      unsigned char new_element = 0;

      if (b_elt)
	while (kill_elt && kill_elt->indx < b_elt->indx)
	  kill_elt = kill_elt->next;

      if (b_elt && kill_elt && kill_elt->indx == b_elt->indx
	  && (!a_elt || a_elt->indx >= b_elt->indx))
	{
	  bitmap_element tmp_elt;
	  unsigned ix;

	  BITMAP_WORD ior = 0;

	      changed = bitmap_elt_ior (dst, dst_elt, dst_prev,
					a_elt, &tmp_elt, changed);

	}

    }


  return changed;
}
/* The block starting the second conditional has  3 incoming edges,
   we should thread all three, but due to a bug in the threading
   code we missed the edge when the first conditional is false
   (b_elt is zero, which means the second conditional is always
   zero.  */
<<<<<<< HEAD
/* ARM Cortex-M0 defined LOGICAL_OP_NON_SHORT_CIRCUIT to false,
   so skip below test.  */
/* { dg-final { scan-tree-dump-times "Threaded" 3 "dom1" { target { ! { { mips*-*-* avr-*-* } || { arm_cortex_m && arm_thumb1 } } } } } } */
/* MIPS defines LOGICAL_OP_NON_SHORT_CIRCUIT to 0, so we split both
=======
/* { dg-final { scan-tree-dump-times "Threaded" 3 "dom1" { target { ! logical_op_short_circuit } } } } */
/* On targets that define LOGICAL_OP_NON_SHORT_CIRCUIT to 0, we split both
>>>>>>> 2ab6a21d
   "a_elt || b_elt" and "b_elt && kill_elt" into two conditions each,
   rather than using "(var1 != 0) op (var2 != 0)".  Also, as on other targets,
   we duplicate the header of the inner "while" loop.  There are then
   4 threading opportunities:

   1x "!a_elt && b_elt" in the outer "while" loop
      -> the start of the inner "while" loop,
	 skipping the known-true "b_elt" in the first condition.
   1x "!b_elt" in the first condition
      -> the outer "while" loop's continuation point,
	 skipping the known-false "b_elt" in the second condition.
   2x "kill_elt->indx >= b_elt->indx" in the first "while" loop
      -> "kill_elt->indx == b_elt->indx" in the second condition,
	 skipping the known-true "b_elt && kill_elt" in the second
	 condition.  */
<<<<<<< HEAD
/* For avr, BRANCH_COST is by default 0, so the default
   LOGICAL_OP_NON_SHORT_CIRCUIT definition also computes as 0.  */
/* { dg-final { scan-tree-dump-times "Threaded" 6 "dom1" { target mips*-*-* avr-*-* } } } */
=======
/* { dg-final { scan-tree-dump-times "Threaded" 4 "dom1" { target logical_op_short_circuit } } } */
>>>>>>> 2ab6a21d
/* { dg-final { cleanup-tree-dump "dom1" } } */
<|MERGE_RESOLUTION|>--- conflicted
+++ resolved
@@ -59,15 +59,8 @@
    code we missed the edge when the first conditional is false
    (b_elt is zero, which means the second conditional is always
    zero.  */
-<<<<<<< HEAD
-/* ARM Cortex-M0 defined LOGICAL_OP_NON_SHORT_CIRCUIT to false,
-   so skip below test.  */
-/* { dg-final { scan-tree-dump-times "Threaded" 3 "dom1" { target { ! { { mips*-*-* avr-*-* } || { arm_cortex_m && arm_thumb1 } } } } } } */
-/* MIPS defines LOGICAL_OP_NON_SHORT_CIRCUIT to 0, so we split both
-=======
 /* { dg-final { scan-tree-dump-times "Threaded" 3 "dom1" { target { ! logical_op_short_circuit } } } } */
 /* On targets that define LOGICAL_OP_NON_SHORT_CIRCUIT to 0, we split both
->>>>>>> 2ab6a21d
    "a_elt || b_elt" and "b_elt && kill_elt" into two conditions each,
    rather than using "(var1 != 0) op (var2 != 0)".  Also, as on other targets,
    we duplicate the header of the inner "while" loop.  There are then
@@ -83,11 +76,5 @@
       -> "kill_elt->indx == b_elt->indx" in the second condition,
 	 skipping the known-true "b_elt && kill_elt" in the second
 	 condition.  */
-<<<<<<< HEAD
-/* For avr, BRANCH_COST is by default 0, so the default
-   LOGICAL_OP_NON_SHORT_CIRCUIT definition also computes as 0.  */
-/* { dg-final { scan-tree-dump-times "Threaded" 6 "dom1" { target mips*-*-* avr-*-* } } } */
-=======
 /* { dg-final { scan-tree-dump-times "Threaded" 4 "dom1" { target logical_op_short_circuit } } } */
->>>>>>> 2ab6a21d
 /* { dg-final { cleanup-tree-dump "dom1" } } */
