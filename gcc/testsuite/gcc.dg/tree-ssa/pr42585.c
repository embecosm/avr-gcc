--- conflicted
+++ resolved
@@ -35,11 +35,6 @@
 /* Whether the structs are totally scalarized or not depends on the
    MOVE_RATIO macro definition in the back end.  The scalarization will
    not take place when using small values for MOVE_RATIO.  */
-<<<<<<< HEAD
-/* { dg-final { scan-tree-dump-times "struct _fat_ptr _ans" 0 "optimized" { target { ! "arm-*-* avr-*-* powerpc*-*-* s390*-*-* sh*-*-*" } } } } */
-/* { dg-final { scan-tree-dump-times "struct _fat_ptr _T2" 0 "optimized" { target { ! "arm-*-* avr-*-* powerpc*-*-* s390*-*-* sh*-*-*" } } } } */
-=======
 /* { dg-final { scan-tree-dump-times "struct _fat_ptr _ans" 0 "optimized" { target { ! "arm*-*-* avr-*-* nds32*-*-* powerpc*-*-* s390*-*-* sh*-*-*" } } } } */
 /* { dg-final { scan-tree-dump-times "struct _fat_ptr _T2" 0 "optimized" { target { ! "arm*-*-* avr-*-* nds32*-*-* powerpc*-*-* s390*-*-* sh*-*-*" } } } } */
->>>>>>> 2ab6a21d
 /* { dg-final { cleanup-tree-dump "optimized" } } */