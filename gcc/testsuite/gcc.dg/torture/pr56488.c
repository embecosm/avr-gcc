--- conflicted
+++ resolved
@@ -1,8 +1,5 @@
 /* { dg-do run { target { size32plus } } } */
-<<<<<<< HEAD
-=======
 /* { dg-require-effective-target int32plus } */
->>>>>>> 2ab6a21d
 
 int a, c, d = 1;
 struct S { int s; } b, f;
