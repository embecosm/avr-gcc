/* PR target/12503 */
/* Origin: <pierre.nguyen-tuong@asim.lip6.fr> */

/* Verify that __builtin_apply behaves correctly on targets
   with pre-pushed arguments (e.g. SPARC).  */

/* { dg-do run } */

/* arm_hf_eabi: Variadic funcs use Base AAPCS.  Normal funcs use VFP variant.
   avr: Variadic funcs don't pass arguments in registers, while normal funcs
        do.  */
/* { dg-skip-if "Variadic funcs use different argument passing from normal funcs" { arm_hf_eabi || { avr-*-* } } "*" "" } */
<<<<<<< HEAD
=======
/* { dg-skip-if "Variadic funcs have all args on stack. Normal funcs have args in registers." { nds32*-*-* } "*" "" } */
>>>>>>> 2ab6a21d
   

#define INTEGER_ARG  5

#if defined(__ARM_PCS) || defined(__epiphany__)
/* For Base AAPCS, NAME is passed in r0.  D is passed in r2 and r3.
   E, F and G are passed on stack.  So the size of the stack argument
   data is 20.  */
#define STACK_ARGUMENTS_SIZE  20
#elif defined __aarch64__ || defined __arc__ || defined __MMIX__
/* No parameters on stack for bar.  */
#define STACK_ARGUMENTS_SIZE 0
#else
#define STACK_ARGUMENTS_SIZE  64
#endif

extern void abort(void);

void foo(char *name, double d, double e, double f, int g)
{
  if (g != INTEGER_ARG)
    abort();
}

void bar(char *name, ...)
{
  __builtin_apply(foo, __builtin_apply_args(), STACK_ARGUMENTS_SIZE);
}

int main(void)
{
  bar("eeee", 5.444567, 8.90765, 4.567789, INTEGER_ARG);

  return 0;
}<|MERGE_RESOLUTION|>--- conflicted
+++ resolved
@@ -10,10 +10,7 @@
    avr: Variadic funcs don't pass arguments in registers, while normal funcs
         do.  */
 /* { dg-skip-if "Variadic funcs use different argument passing from normal funcs" { arm_hf_eabi || { avr-*-* } } "*" "" } */
-<<<<<<< HEAD
-=======
 /* { dg-skip-if "Variadic funcs have all args on stack. Normal funcs have args in registers." { nds32*-*-* } "*" "" } */
->>>>>>> 2ab6a21d
    
 
 #define INTEGER_ARG  5
