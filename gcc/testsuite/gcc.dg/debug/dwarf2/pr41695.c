/* PR debug/41695 */
/* { dg-do compile } */
<<<<<<< HEAD
/* { dg-options "-gdwarf-2 -O2 -dA -fno-merge-debug-strings" } */
=======
/* { dg-options "-gdwarf -O2 -dA -fno-merge-debug-strings" } */
>>>>>>> 2ab6a21d

int bar (int);

void
foo (void)
{
  int b = 0;
  b = bar (b);
  b = bar (b);
  b = bar (b);
  b = bar (b);
  bar (b);
}

/* { dg-final { scan-assembler-not "LVL(\[0-9\]+)-\[^1\]\[^\\r\\n\]*Location list begin address\[^\\r\\n\]*\[\\r\\n\]+\[^\\r\\n\]*LVL\\1-1-" } } */<|MERGE_RESOLUTION|>--- conflicted
+++ resolved
@@ -1,10 +1,6 @@
 /* PR debug/41695 */
 /* { dg-do compile } */
-<<<<<<< HEAD
-/* { dg-options "-gdwarf-2 -O2 -dA -fno-merge-debug-strings" } */
-=======
 /* { dg-options "-gdwarf -O2 -dA -fno-merge-debug-strings" } */
->>>>>>> 2ab6a21d
 
 int bar (int);
 
