--- conflicted
+++ resolved
@@ -1,10 +1,6 @@
 /*
  Contributed by Dodji Seketeli <dodji@redhat.com>
-<<<<<<< HEAD
- { dg-options "-gdwarf-2 -dA -fno-merge-debug-strings" }
-=======
  { dg-options "-gdwarf -dA -fno-merge-debug-strings" }
->>>>>>> 2ab6a21d
  { dg-do compile }
  { dg-final { scan-assembler-times "DIE \\(0x\[^\n\]*\\) DW_TAG_enumeration_type" 1 } }
  { dg-final { scan-assembler-times "DIE \\(0x\[^\n\]*\\) DW_TAG_enumerator" 2 } }
