--- conflicted
+++ resolved
@@ -1,10 +1,6 @@
 /* PR preprocessor/41445 */
 /* { dg-do compile } */
-<<<<<<< HEAD
-/* { dg-options "-gdwarf-2 -O0 -dA -fno-merge-debug-strings" } */
-=======
 /* { dg-options "-gdwarf -O0 -dA -fno-merge-debug-strings" } */
->>>>>>> 2ab6a21d
 
 #include "pr41445-1.c"
 
