/* Contributed by Dodji Seketeli <dodji@redhat.com>
   Origin: PR debug/37801

  Abstract instances (DW_TAG_subroutines having the DW_AT_inline attribute)
  of second and first were having a DW_TAG_lexical_block DIE wrongly
  representing the inlined calls to third (in second) and to
  second (in first). At the same time, main didn't have children
  DW_TAG_inlined_subroutine DIEs representing the inlined calls to
  first, second and third.

  The ideal goal here is to test that we have no superfluous
  DW_TAG_lexical_block DIE anymore, that abstract instances DIEs have
  no descendant DIE with a DW_AT_abstract_origin attribute, and that main has
  properly nested DW_TAG_inlined_subroutine DIEs for third, second and first.
*/

<<<<<<< HEAD
/* { dg-options "-O -g3 -gdwarf-2 -dA" } */
=======
/* { dg-options "-O -g3 -gdwarf -dA" } */
>>>>>>> 2ab6a21d
/* { dg-do compile } */

/* There are 6 inlined subroutines:
   - One for each subroutine inlined into main, that's 3.
   - One for earch subroutine inline into the out of line instances
     of third, second and first.  */
/* { dg-final { scan-assembler-times "\\(DIE \\(\[^\n\]*\\) DW_TAG_inlined_subroutine" 6 } } */

/* Likewise we should have 6 DW_TAG_lexical_block DIEs:
   - One for each subroutine inlined into main, so that's 3.
   - One for each subroutine inlined in the out of line instances
     of third, second and first, that's 3.
*/
/* { dg-final { scan-assembler-times "\\(DIE \\(\[^\n\]*\\) DW_TAG_lexical_block" 6 } } */


/* There are 3 DW_AT_inline attributes: one per abstract inline instance.
   The value of the attribute must be 0x3, meaning the function was
   actually inlined.  */
/* { dg-final { scan-assembler-times  "(?:byte|data1)\[^\n\]*0x3\[^\n\]* DW_AT_inline" 3 } } */

volatile int *a;

inline void
third (int arg3)
{
  int var3 = arg3;
  a[0] = var3;
}

inline void
second (int arg2)
{
  int var2 = arg2;
  third (var2+1);
}

inline void
first (int arg1)
{
  int var1 = arg1;
  second (var1+1);
}

int
main ()
{
  int some_int = 1;
  first (some_int);
  return 0;
}

<|MERGE_RESOLUTION|>--- conflicted
+++ resolved
@@ -14,11 +14,7 @@
   properly nested DW_TAG_inlined_subroutine DIEs for third, second and first.
 */
 
-<<<<<<< HEAD
-/* { dg-options "-O -g3 -gdwarf-2 -dA" } */
-=======
 /* { dg-options "-O -g3 -gdwarf -dA" } */
->>>>>>> 2ab6a21d
 /* { dg-do compile } */
 
 /* There are 6 inlined subroutines:
