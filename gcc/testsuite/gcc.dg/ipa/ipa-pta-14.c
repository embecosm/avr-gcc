--- conflicted
+++ resolved
@@ -21,13 +21,8 @@
   void *p;
   a.p = (void *)&c;
   p = foo(&a, &a);
-<<<<<<< HEAD
-  /* { dg-final { scan-ipa-dump "foo.result = { NULL a\[^ \]* c\[^ \]* }" "pta" { xfail *-*-* } } } */
-  /* { dg-final { scan-ipa-dump "foo.result = { NULL a\[^ \]* a\[^ \]* c\[^ \]* }" "pta" { target { ! keeps_null_pointer_checks } } } } */
-=======
   /* { dg-final { scan-ipa-dump "foo.result = { NULL a\[^ \]* c\[^ \]* }" "pta" { target { ! keeps_null_pointer_checks } } } } */
   /* { dg-final { scan-ipa-dump "foo.result = { NONLOCAL a\[^ \]* c\[^ \]* }" "pta" { target { keeps_null_pointer_checks } } } } */
->>>>>>> 2ab6a21d
   ((struct X *)p)->p = (void *)0;
   if (a.p != (void *)0)
     abort ();
