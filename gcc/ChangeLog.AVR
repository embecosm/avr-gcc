--- conflicted
+++ resolved
@@ -1,4 +1,3 @@
-<<<<<<< HEAD
 2014-08-29  Joern Rennecke  <joern.rennecke@embecosm.com>
 
 	* config/avr/avr-c.c (avr_cpu_cpp_builtins): Don't define
@@ -284,7 +283,7 @@
 	Use TARGET_SKIP_BUG instead of avr_current_device->errata_skip.
 	* config/avr/avr.c (avr_2word_insn_p): Likewise.
 	* config/avr/avr.md (*cpse.ne): Likewise.
-=======
+
 2014-03-05  Joern Rennecke  <joern.rennecke@embecosm.com>
 
 	* config/avr/avr.c (TARGET_UNWIND_WORD_MODE): Define.
@@ -295,7 +294,6 @@
 	* config/avr/avr.c (avr_asm_function_rodata_section):
 	Distinguish between ".progmem.gcc_sw_table" and "".gnu.linkonce.t.*"
 	sections when decide what section flags to set.
->>>>>>> 003063a9
 
 2014-02-19  Joern Rennecke  <joern.rennecke@embecosm.com>
 
