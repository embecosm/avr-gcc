--- conflicted
+++ resolved
@@ -1,4 +1,3 @@
-<<<<<<< HEAD
 2014-05-28  Joern Rennecke  <joern.rennecke@embecosm.com>
 
 	* config/avr/avr-arch.h: Add double include guard.
@@ -39,7 +38,7 @@
 
 	* config/avr/gen-avr-mmcu-specs.c (print_mcu): Output sp8 as part
 	of *self_spec, but don't repeat in *cc1/*cc1plus/*link.
-=======
+
 2014-05-13  Joern Rennecke  <joern.rennecke@embecosm.com>
 
 	* config/avr/avr.c (avr_encode_section_info): Don't set
@@ -88,7 +87,6 @@
 	Update prototype.
 	(avr_eval_addr_attrib, avr_asm_asm_output_aligned_bss): Prototype.
 	* doc/extend.texi (io, address): Document new AVR variable attributes.
->>>>>>> ca54e451
 
 2014-03-31  Joern Rennecke  <joern.rennecke@embecosm.com>
 
