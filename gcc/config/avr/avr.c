/* Subroutines for insn-output.c for ATMEL AVR micro controllers
   Copyright (C) 1998-2014 Free Software Foundation, Inc.
   Contributed by Denis Chertykov (chertykov@gmail.com)

   This file is part of GCC.

   GCC is free software; you can redistribute it and/or modify
   it under the terms of the GNU General Public License as published by
   the Free Software Foundation; either version 3, or (at your option)
   any later version.
   
   GCC is distributed in the hope that it will be useful,
   but WITHOUT ANY WARRANTY; without even the implied warranty of
   MERCHANTABILITY or FITNESS FOR A PARTICULAR PURPOSE.  See the
   GNU General Public License for more details.
   
   You should have received a copy of the GNU General Public License
   along with GCC; see the file COPYING3.  If not see
   <http://www.gnu.org/licenses/>.  */

#include "config.h"
#include "system.h"
#include "coretypes.h"
#include "tm.h"
#include "rtl.h"
#include "regs.h"
#include "hard-reg-set.h"
#include "insn-config.h"
#include "conditions.h"
#include "insn-attr.h"
#include "insn-codes.h"
#include "flags.h"
#include "reload.h"
#include "tree.h"
#include "print-tree.h"
#include "calls.h"
#include "stor-layout.h"
#include "stringpool.h"
#include "output.h"
#include "expr.h"
#include "c-family/c-common.h"
#include "diagnostic-core.h"
#include "obstack.h"
#include "function.h"
#include "recog.h"
#include "optabs.h"
#include "ggc.h"
#include "langhooks.h"
#include "tm_p.h"
#include "target.h"
#include "target-def.h"
#include "params.h"
#include "df.h"

/* Maximal allowed offset for an address in the LD command */
#define MAX_LD_OFFSET(MODE) (64 - (signed)GET_MODE_SIZE (MODE))

/* Return true if STR starts with PREFIX and false, otherwise.  */
#define STR_PREFIX_P(STR,PREFIX) (0 == strncmp (STR, PREFIX, strlen (PREFIX)))

/* The 4 bits starting at SECTION_MACH_DEP are reserved to store the
   address space where data is to be located.
   As the only non-generic address spaces are all located in flash,
   this can be used to test if data shall go into some .progmem* section.
   This must be the rightmost field of machine dependent section flags.  */
#define AVR_SECTION_PROGMEM (0xf * SECTION_MACH_DEP)

/* Similar 4-bit region for SYMBOL_REF_FLAGS.  */
#define AVR_SYMBOL_FLAG_PROGMEM (0xf * SYMBOL_FLAG_MACH_DEP)

/* Similar 4-bit region in SYMBOL_REF_FLAGS:
   Set address-space AS in SYMBOL_REF_FLAGS of SYM  */
#define AVR_SYMBOL_SET_ADDR_SPACE(SYM,AS)                       \
  do {                                                          \
    SYMBOL_REF_FLAGS (sym) &= ~AVR_SYMBOL_FLAG_PROGMEM;         \
    SYMBOL_REF_FLAGS (sym) |= (AS) * SYMBOL_FLAG_MACH_DEP;      \
  } while (0)

/* Read address-space from SYMBOL_REF_FLAGS of SYM  */
#define AVR_SYMBOL_GET_ADDR_SPACE(SYM)                          \
  ((SYMBOL_REF_FLAGS (sym) & AVR_SYMBOL_FLAG_PROGMEM)           \
   / SYMBOL_FLAG_MACH_DEP)

/* Known address spaces.  The order must be the same as in the respective
   enum from avr.h (or designated initialized must be used).  */
const avr_addrspace_t avr_addrspace[ADDR_SPACE_COUNT] =
{
  { ADDR_SPACE_RAM,  0, 2, "", 0, NULL },
  { ADDR_SPACE_FLASH,  1, 2, "__flash",   0, ".progmem.data" },
  { ADDR_SPACE_FLASH1, 1, 2, "__flash1",  1, ".progmem1.data" },
  { ADDR_SPACE_FLASH2, 1, 2, "__flash2",  2, ".progmem2.data" },
  { ADDR_SPACE_FLASH3, 1, 2, "__flash3",  3, ".progmem3.data" },
  { ADDR_SPACE_FLASH4, 1, 2, "__flash4",  4, ".progmem4.data" },
  { ADDR_SPACE_FLASH5, 1, 2, "__flash5",  5, ".progmem5.data" },
  { ADDR_SPACE_MEMX, 1, 3, "__memx",  0, ".progmemx.data" },
};


/* Holding RAM addresses of some SFRs used by the compiler and that
   are unique over all devices in an architecture like 'avr4'.  */

typedef struct
{
  /* SREG: The processor status */
  int sreg;

  /* RAMPX, RAMPY, RAMPD and CCP of XMEGA */
  int ccp;
  int rampd;
  int rampx;
  int rampy;

  /* RAMPZ: The high byte of 24-bit address used with ELPM */
  int rampz;

  /* SP: The stack pointer and its low and high byte */
  int sp_l;
  int sp_h;
} avr_addr_t;

static avr_addr_t avr_addr;


/* Prototypes for local helper functions.  */

static const char* out_movqi_r_mr (rtx, rtx[], int*);
static const char* out_movhi_r_mr (rtx, rtx[], int*);
static const char* out_movsi_r_mr (rtx, rtx[], int*);
static const char* out_movqi_mr_r (rtx, rtx[], int*);
static const char* out_movhi_mr_r (rtx, rtx[], int*);
static const char* out_movsi_mr_r (rtx, rtx[], int*);

static int get_sequence_length (rtx insns);
static int sequent_regs_live (void);
static const char *ptrreg_to_str (int);
static const char *cond_string (enum rtx_code);
static int avr_num_arg_regs (enum machine_mode, const_tree);
static int avr_operand_rtx_cost (rtx, enum machine_mode, enum rtx_code,
                                 int, bool);
static void output_reload_in_const (rtx*, rtx, int*, bool);
static struct machine_function * avr_init_machine_status (void);


/* Prototypes for hook implementors if needed before their implementation.  */

static bool avr_rtx_costs (rtx, int, int, int, int*, bool);


/* Allocate registers from r25 to r8 for parameters for function calls.  */
#define FIRST_CUM_REG 26

/* Implicit target register of LPM instruction (R0) */
extern GTY(()) rtx lpm_reg_rtx;
rtx lpm_reg_rtx;

/* (Implicit) address register of LPM instruction (R31:R30 = Z) */
extern GTY(()) rtx lpm_addr_reg_rtx;
rtx lpm_addr_reg_rtx;

/* Temporary register RTX (reg:QI TMP_REGNO) */
extern GTY(()) rtx tmp_reg_rtx;
rtx tmp_reg_rtx;

/* Zeroed register RTX (reg:QI ZERO_REGNO) */
extern GTY(()) rtx zero_reg_rtx;
rtx zero_reg_rtx;

/* RTXs for all general purpose registers as QImode */
extern GTY(()) rtx all_regs_rtx[32];
rtx all_regs_rtx[32];

/* SREG, the processor status */
extern GTY(()) rtx sreg_rtx;
rtx sreg_rtx;

/* RAMP* special function registers */
extern GTY(()) rtx rampd_rtx;
extern GTY(()) rtx rampx_rtx;
extern GTY(()) rtx rampy_rtx;
extern GTY(()) rtx rampz_rtx;
rtx rampd_rtx;
rtx rampx_rtx;
rtx rampy_rtx;
rtx rampz_rtx;

/* RTX containing the strings "" and "e", respectively */
static GTY(()) rtx xstring_empty;
static GTY(()) rtx xstring_e;

/* Current architecture.  */
const avr_arch_t *avr_current_arch;

/* Current device.  */
const avr_mcu_t *avr_current_device;

/* Section to put switch tables in.  */
static GTY(()) section *progmem_swtable_section;

/* Unnamed sections associated to __attribute__((progmem)) aka. PROGMEM
   or to address space __flash* or __memx.  Only used as singletons inside
   avr_asm_select_section, but it must not be local there because of GTY.  */
static GTY(()) section *progmem_section[ADDR_SPACE_COUNT];

/* Condition for insns/expanders from avr-dimode.md.  */
bool avr_have_dimode = true;

/* To track if code will use .bss and/or .data.  */
bool avr_need_clear_bss_p = false;
bool avr_need_copy_data_p = false;


/* Transform UP into lowercase and write the result to LO.
   You must provide enough space for LO.  Return LO.  */

static char*
avr_tolower (char *lo, const char *up)
{
  char *lo0 = lo;

  for (; *up; up++, lo++)
    *lo = TOLOWER (*up);

  *lo = '\0';

  return lo0;
}


/* Custom function to count number of set bits.  */

static inline int
avr_popcount (unsigned int val)
{
  int pop = 0;

  while (val)
    {
      val &= val-1;
      pop++;
    }

  return pop;
}


/* Constraint helper function.  XVAL is a CONST_INT or a CONST_DOUBLE.
   Return true if the least significant N_BYTES bytes of XVAL all have a
   popcount in POP_MASK and false, otherwise.  POP_MASK represents a subset
   of integers which contains an integer N iff bit N of POP_MASK is set.  */

bool
avr_popcount_each_byte (rtx xval, int n_bytes, int pop_mask)
{
  int i;

  enum machine_mode mode = GET_MODE (xval);

  if (VOIDmode == mode)
    mode = SImode;

  for (i = 0; i < n_bytes; i++)
    {
      rtx xval8 = simplify_gen_subreg (QImode, xval, mode, i);
      unsigned int val8 = UINTVAL (xval8) & GET_MODE_MASK (QImode);

      if (0 == (pop_mask & (1 << avr_popcount (val8))))
        return false;
    }

  return true;
}


/* Access some RTX as INT_MODE.  If X is a CONST_FIXED we can get
   the bit representation of X by "casting" it to CONST_INT.  */

rtx
avr_to_int_mode (rtx x)
{
  enum machine_mode mode = GET_MODE (x);

  return VOIDmode == mode
    ? x
    : simplify_gen_subreg (int_mode_for_mode (mode), x, mode, 0);
}


/* Implement `TARGET_OPTION_OVERRIDE'.  */

static void
avr_option_override (void)
{
  flag_delete_null_pointer_checks = 0;

  /* caller-save.c looks for call-clobbered hard registers that are assigned
     to pseudos that cross calls and tries so save-restore them around calls
     in order to reduce the number of stack slots needed.

     This might lead to situations where reload is no more able to cope
     with the challenge of AVR's very few address registers and fails to
     perform the requested spills.  */

  if (avr_strict_X)
    flag_caller_saves = 0;

  /* Unwind tables currently require a frame pointer for correctness,
     see toplev.c:process_options().  */

  if ((flag_unwind_tables
       || flag_non_call_exceptions
       || flag_asynchronous_unwind_tables)
      && !ACCUMULATE_OUTGOING_ARGS)
    {
      flag_omit_frame_pointer = 0;
    }

  if (flag_pic == 1)
    warning (OPT_fpic, "-fpic is not supported");
  if (flag_pic == 2)
    warning (OPT_fPIC, "-fPIC is not supported");
  if (flag_pie == 1)
    warning (OPT_fpie, "-fpie is not supported");
  if (flag_pie == 2)
    warning (OPT_fPIE, "-fPIE is not supported");

  avr_current_device = &avr_mcu_types[avr_mcu_index];
  avr_current_arch = &avr_arch_types[avr_current_device->arch];

  /* RAM addresses of some SFRs common to all devices in respective arch. */

  /* SREG: Status Register containing flags like I (global IRQ) */
  avr_addr.sreg = 0x3F + avr_current_arch->sfr_offset;

  /* RAMPZ: Address' high part when loading via ELPM */
  avr_addr.rampz = 0x3B + avr_current_arch->sfr_offset;

  avr_addr.rampy = 0x3A + avr_current_arch->sfr_offset;
  avr_addr.rampx = 0x39 + avr_current_arch->sfr_offset;
  avr_addr.rampd = 0x38 + avr_current_arch->sfr_offset;
  avr_addr.ccp = 0x34 + avr_current_arch->sfr_offset;

  /* SP: Stack Pointer (SP_H:SP_L) */
  avr_addr.sp_l = 0x3D + avr_current_arch->sfr_offset;
  avr_addr.sp_h = avr_addr.sp_l + 1;

  init_machine_status = avr_init_machine_status;

  avr_log_set_avr_log();
}

/* Function to set up the backend function structure.  */

static struct machine_function *
avr_init_machine_status (void)
{
  return ggc_alloc_cleared_machine_function ();
}


/* Implement `INIT_EXPANDERS'.  */
/* The function works like a singleton.  */

void
avr_init_expanders (void)
{
  int regno;

  for (regno = 0; regno < 32; regno ++)
    all_regs_rtx[regno] = gen_rtx_REG (QImode, regno);

  lpm_reg_rtx  = all_regs_rtx[LPM_REGNO];
  tmp_reg_rtx  = all_regs_rtx[TMP_REGNO];
  zero_reg_rtx = all_regs_rtx[ZERO_REGNO];

  lpm_addr_reg_rtx = gen_rtx_REG (HImode, REG_Z);

  sreg_rtx = gen_rtx_MEM (QImode, GEN_INT (avr_addr.sreg));
  rampd_rtx = gen_rtx_MEM (QImode, GEN_INT (avr_addr.rampd));
  rampx_rtx = gen_rtx_MEM (QImode, GEN_INT (avr_addr.rampx));
  rampy_rtx = gen_rtx_MEM (QImode, GEN_INT (avr_addr.rampy));
  rampz_rtx = gen_rtx_MEM (QImode, GEN_INT (avr_addr.rampz));

  xstring_empty = gen_rtx_CONST_STRING (VOIDmode, "");
  xstring_e = gen_rtx_CONST_STRING (VOIDmode, "e");
}


/* Implement `REGNO_REG_CLASS'.  */
/* Return register class for register R.  */

enum reg_class
avr_regno_reg_class (int r)
{
  static const enum reg_class reg_class_tab[] =
    {
      R0_REG,
      /* r1 - r15 */
      NO_LD_REGS, NO_LD_REGS, NO_LD_REGS,
      NO_LD_REGS, NO_LD_REGS, NO_LD_REGS, NO_LD_REGS,
      NO_LD_REGS, NO_LD_REGS, NO_LD_REGS, NO_LD_REGS,
      NO_LD_REGS, NO_LD_REGS, NO_LD_REGS, NO_LD_REGS,
      /* r16 - r23 */
      SIMPLE_LD_REGS, SIMPLE_LD_REGS, SIMPLE_LD_REGS, SIMPLE_LD_REGS,
      SIMPLE_LD_REGS, SIMPLE_LD_REGS, SIMPLE_LD_REGS, SIMPLE_LD_REGS,
      /* r24, r25 */
      ADDW_REGS, ADDW_REGS,
      /* X: r26, 27 */
      POINTER_X_REGS, POINTER_X_REGS,
      /* Y: r28, r29 */
      POINTER_Y_REGS, POINTER_Y_REGS,
      /* Z: r30, r31 */
      POINTER_Z_REGS, POINTER_Z_REGS,
      /* SP: SPL, SPH */
      STACK_REG, STACK_REG
    };

  if (r <= 33)
    return reg_class_tab[r];

  return ALL_REGS;
}


/* Implement `TARGET_SCALAR_MODE_SUPPORTED_P'.  */

static bool
avr_scalar_mode_supported_p (enum machine_mode mode)
{
  if (ALL_FIXED_POINT_MODE_P (mode))
    return true;

  if (PSImode == mode)
    return true;

  return default_scalar_mode_supported_p (mode);
}


/* Return TRUE if DECL is a VAR_DECL located in flash and FALSE, otherwise.  */

static bool
avr_decl_flash_p (tree decl)
{
  if (TREE_CODE (decl) != VAR_DECL
      || TREE_TYPE (decl) == error_mark_node)
    {
      return false;
    }

  return !ADDR_SPACE_GENERIC_P (TYPE_ADDR_SPACE (TREE_TYPE (decl)));
}


/* Return TRUE if DECL is a VAR_DECL located in the 24-bit flash
   address space and FALSE, otherwise.  */

static bool
avr_decl_memx_p (tree decl)
{
  if (TREE_CODE (decl) != VAR_DECL
      || TREE_TYPE (decl) == error_mark_node)
    {
      return false;
    }

  return (ADDR_SPACE_MEMX == TYPE_ADDR_SPACE (TREE_TYPE (decl)));
}


/* Return TRUE if X is a MEM rtx located in flash and FALSE, otherwise.  */

bool
avr_mem_flash_p (rtx x)
{
  return (MEM_P (x)
          && !ADDR_SPACE_GENERIC_P (MEM_ADDR_SPACE (x)));
}


/* Return TRUE if X is a MEM rtx located in the 24-bit flash
   address space and FALSE, otherwise.  */

bool
avr_mem_memx_p (rtx x)
{
  return (MEM_P (x)
          && ADDR_SPACE_MEMX == MEM_ADDR_SPACE (x));
}


/* A helper for the subsequent function attribute used to dig for
   attribute 'name' in a FUNCTION_DECL or FUNCTION_TYPE */

static inline int
avr_lookup_function_attribute1 (const_tree func, const char *name)
{
  if (FUNCTION_DECL == TREE_CODE (func))
    {
      if (NULL_TREE != lookup_attribute (name, DECL_ATTRIBUTES (func)))
        {
          return true;
        }

      func = TREE_TYPE (func);
    }

  gcc_assert (TREE_CODE (func) == FUNCTION_TYPE
              || TREE_CODE (func) == METHOD_TYPE);

  return NULL_TREE != lookup_attribute (name, TYPE_ATTRIBUTES (func));
}

/* Return nonzero if FUNC is a naked function.  */

static int
avr_naked_function_p (tree func)
{
  return avr_lookup_function_attribute1 (func, "naked");
}

/* Return nonzero if FUNC is an interrupt function as specified
   by the "interrupt" attribute.  */

static int
avr_interrupt_function_p (tree func)
{
  return avr_lookup_function_attribute1 (func, "interrupt");
}

/* Return nonzero if FUNC is a signal function as specified
   by the "signal" attribute.  */

static int
avr_signal_function_p (tree func)
{
  return avr_lookup_function_attribute1 (func, "signal");
}

/* Return nonzero if FUNC is an OS_task function.  */

static int
avr_OS_task_function_p (tree func)
{
  return avr_lookup_function_attribute1 (func, "OS_task");
}

/* Return nonzero if FUNC is an OS_main function.  */

static int
avr_OS_main_function_p (tree func)
{
  return avr_lookup_function_attribute1 (func, "OS_main");
}


/* Implement `TARGET_SET_CURRENT_FUNCTION'.  */
/* Sanity cheching for above function attributes.  */

static void
avr_set_current_function (tree decl)
{
  location_t loc;
  const char *isr;

  if (decl == NULL_TREE
      || current_function_decl == NULL_TREE
      || current_function_decl == error_mark_node
      || ! cfun->machine
      || cfun->machine->attributes_checked_p)
    return;

  loc = DECL_SOURCE_LOCATION (decl);

  cfun->machine->is_naked = avr_naked_function_p (decl);
  cfun->machine->is_signal = avr_signal_function_p (decl);
  cfun->machine->is_interrupt = avr_interrupt_function_p (decl);
  cfun->machine->is_OS_task = avr_OS_task_function_p (decl);
  cfun->machine->is_OS_main = avr_OS_main_function_p (decl);

  isr = cfun->machine->is_interrupt ? "interrupt" : "signal";

  /* Too much attributes make no sense as they request conflicting features. */

  if (cfun->machine->is_OS_task + cfun->machine->is_OS_main
      + (cfun->machine->is_signal || cfun->machine->is_interrupt) > 1)
    error_at (loc, "function attributes %qs, %qs and %qs are mutually"
               " exclusive", "OS_task", "OS_main", isr);

  /* 'naked' will hide effects of 'OS_task' and 'OS_main'.  */

  if (cfun->machine->is_naked
      && (cfun->machine->is_OS_task || cfun->machine->is_OS_main))
    warning_at (loc, OPT_Wattributes, "function attributes %qs and %qs have"
                " no effect on %qs function", "OS_task", "OS_main", "naked");

  if (cfun->machine->is_interrupt || cfun->machine->is_signal)
    {
      tree args = TYPE_ARG_TYPES (TREE_TYPE (decl));
      tree ret = TREE_TYPE (TREE_TYPE (decl));
      const char *name;

      name = DECL_ASSEMBLER_NAME_SET_P (decl)
        /* Remove the leading '*' added in set_user_assembler_name.  */
        ? 1 + IDENTIFIER_POINTER (DECL_ASSEMBLER_NAME (decl))
        : IDENTIFIER_POINTER (DECL_NAME (decl));

      /* Silently ignore 'signal' if 'interrupt' is present.  AVR-LibC startet
         using this when it switched from SIGNAL and INTERRUPT to ISR.  */

      if (cfun->machine->is_interrupt)
        cfun->machine->is_signal = 0;

      /* Interrupt handlers must be  void __vector (void)  functions.  */

      if (args && TREE_CODE (TREE_VALUE (args)) != VOID_TYPE)
        error_at (loc, "%qs function cannot have arguments", isr);

      if (TREE_CODE (ret) != VOID_TYPE)
        error_at (loc, "%qs function cannot return a value", isr);

      /* If the function has the 'signal' or 'interrupt' attribute, ensure
         that the name of the function is "__vector_NN" so as to catch
         when the user misspells the vector name.  */

      if (!STR_PREFIX_P (name, "__vector"))
        warning_at (loc, 0, "%qs appears to be a misspelled %s handler",
                    name, isr);
    }

  /* Don't print the above diagnostics more than once.  */

  cfun->machine->attributes_checked_p = 1;
}


/* Implement `ACCUMULATE_OUTGOING_ARGS'.  */

int
avr_accumulate_outgoing_args (void)
{
  if (!cfun)
    return TARGET_ACCUMULATE_OUTGOING_ARGS;

  /* FIXME: For setjmp and in avr_builtin_setjmp_frame_value we don't know
        what offset is correct.  In some cases it is relative to
        virtual_outgoing_args_rtx and in others it is relative to
        virtual_stack_vars_rtx.  For example code see
            gcc.c-torture/execute/built-in-setjmp.c
            gcc.c-torture/execute/builtins/sprintf-chk.c   */

  return (TARGET_ACCUMULATE_OUTGOING_ARGS
          && !(cfun->calls_setjmp
               || cfun->has_nonlocal_label));
}


/* Report contribution of accumulated outgoing arguments to stack size.  */

static inline int
avr_outgoing_args_size (void)
{
  return ACCUMULATE_OUTGOING_ARGS ? crtl->outgoing_args_size : 0;
}


/* Implement `STARTING_FRAME_OFFSET'.  */
/* This is the offset from the frame pointer register to the first stack slot
   that contains a variable living in the frame.  */

int
avr_starting_frame_offset (void)
{
  return 1 + avr_outgoing_args_size ();
}


/* Return the number of hard registers to push/pop in the prologue/epilogue
   of the current function, and optionally store these registers in SET.  */

static int
avr_regs_to_save (HARD_REG_SET *set)
{
  int reg, count;
  int int_or_sig_p = cfun->machine->is_interrupt || cfun->machine->is_signal;

  if (set)
    CLEAR_HARD_REG_SET (*set);
  count = 0;

  /* No need to save any registers if the function never returns or
     has the "OS_task" or "OS_main" attribute.  */

  if (TREE_THIS_VOLATILE (current_function_decl)
      || cfun->machine->is_OS_task
      || cfun->machine->is_OS_main)
    return 0;

  for (reg = 0; reg < 32; reg++)
    {
      /* Do not push/pop __tmp_reg__, __zero_reg__, as well as
         any global register variables.  */

      if (fixed_regs[reg])
        continue;

      if ((int_or_sig_p && !crtl->is_leaf && call_used_regs[reg])
          || (df_regs_ever_live_p (reg)
              && (int_or_sig_p || !call_used_regs[reg])
              /* Don't record frame pointer registers here.  They are treated
                 indivitually in prologue.  */
              && !(frame_pointer_needed
                   && (reg == REG_Y || reg == (REG_Y+1)))))
        {
          if (set)
            SET_HARD_REG_BIT (*set, reg);
          count++;
        }
    }
  return count;
}


/* Implement `TARGET_ALLOCATE_STACK_SLOTS_FOR_ARGS' */

static bool
avr_allocate_stack_slots_for_args (void)
{
  return !cfun->machine->is_naked;
}


/* Return true if register FROM can be eliminated via register TO.  */

static bool
avr_can_eliminate (const int from, const int to)
{
  return ((from == ARG_POINTER_REGNUM && to == FRAME_POINTER_REGNUM)
          || (frame_pointer_needed && to == FRAME_POINTER_REGNUM)
          || ((from == FRAME_POINTER_REGNUM
               || from == FRAME_POINTER_REGNUM + 1)
              && !frame_pointer_needed));
}


/* Implement `TARGET_WARN_FUNC_RETURN'.  */

static bool
avr_warn_func_return (tree decl)
{
  /* Naked functions are implemented entirely in assembly, including the
     return sequence, so suppress warnings about this.  */

  return !avr_naked_function_p (decl);
}

/* Compute offset between arg_pointer and frame_pointer.  */

int
avr_initial_elimination_offset (int from, int to)
{
  if (from == FRAME_POINTER_REGNUM && to == STACK_POINTER_REGNUM)
    return 0;
  else
    {
      int offset = frame_pointer_needed ? 2 : 0;
      int avr_pc_size = AVR_HAVE_EIJMP_EICALL ? 3 : 2;

      offset += avr_regs_to_save (NULL);
      return (get_frame_size () + avr_outgoing_args_size()
              + avr_pc_size + 1 + offset);
    }
}


/* Helper for the function below.  */

static void
avr_adjust_type_node (tree *node, enum machine_mode mode, int sat_p)
{
  *node = make_node (FIXED_POINT_TYPE);
  TYPE_SATURATING (*node) = sat_p;
  TYPE_UNSIGNED (*node) = UNSIGNED_FIXED_POINT_MODE_P (mode);
  TYPE_IBIT (*node) = GET_MODE_IBIT (mode);
  TYPE_FBIT (*node) = GET_MODE_FBIT (mode);
  TYPE_PRECISION (*node) = GET_MODE_BITSIZE (mode);
  TYPE_ALIGN (*node) = 8;
  SET_TYPE_MODE (*node, mode);

  layout_type (*node);
}


/* Implement `TARGET_BUILD_BUILTIN_VA_LIST'.  */

static tree
avr_build_builtin_va_list (void)
{
  /* avr-modes.def adjusts [U]TA to be 64-bit modes with 48 fractional bits.
     This is more appropriate for the 8-bit machine AVR than 128-bit modes.
     The ADJUST_IBIT/FBIT are handled in toplev:init_adjust_machine_modes()
     which is auto-generated by genmodes, but the compiler assigns [U]DAmode
     to the long long accum modes instead of the desired [U]TAmode.

     Fix this now, right after node setup in tree.c:build_common_tree_nodes().
     This must run before c-cppbuiltin.c:builtin_define_fixed_point_constants()
     which built-in defines macros like __ULLACCUM_FBIT__ that are used by
     libgcc to detect IBIT and FBIT.  */

  avr_adjust_type_node (&ta_type_node, TAmode, 0);
  avr_adjust_type_node (&uta_type_node, UTAmode, 0);
  avr_adjust_type_node (&sat_ta_type_node, TAmode, 1);
  avr_adjust_type_node (&sat_uta_type_node, UTAmode, 1);

  unsigned_long_long_accum_type_node = uta_type_node;
  long_long_accum_type_node = ta_type_node;
  sat_unsigned_long_long_accum_type_node = sat_uta_type_node;
  sat_long_long_accum_type_node = sat_ta_type_node;

  /* Dispatch to the default handler.  */

  return std_build_builtin_va_list ();
}


/* Implement `TARGET_BUILTIN_SETJMP_FRAME_VALUE'.  */
/* Actual start of frame is virtual_stack_vars_rtx this is offset from
   frame pointer by +STARTING_FRAME_OFFSET.
   Using saved frame = virtual_stack_vars_rtx - STARTING_FRAME_OFFSET
   avoids creating add/sub of offset in nonlocal goto and setjmp.  */

static rtx
avr_builtin_setjmp_frame_value (void)
{
  rtx xval = gen_reg_rtx (Pmode);
  emit_insn (gen_subhi3 (xval, virtual_stack_vars_rtx,
                         gen_int_mode (STARTING_FRAME_OFFSET, Pmode)));
  return xval;
}


/* Return contents of MEM at frame pointer + stack size + 1 (+2 if 3-byte PC).
   This is return address of function.  */

rtx
avr_return_addr_rtx (int count, rtx tem)
{
  rtx r;

  /* Can only return this function's return address. Others not supported.  */
  if (count)
     return NULL;

  if (AVR_3_BYTE_PC)
    {
      r = gen_rtx_SYMBOL_REF (Pmode, ".L__stack_usage+2");
      warning (0, "%<builtin_return_address%> contains only 2 bytes"
               " of address");
    }
  else
    r = gen_rtx_SYMBOL_REF (Pmode, ".L__stack_usage+1");

  r = gen_rtx_PLUS (Pmode, tem, r);
  r = gen_frame_mem (Pmode, memory_address (Pmode, r));
  r = gen_rtx_ROTATE (HImode, r, GEN_INT (8));
  return  r;
}

/* Return 1 if the function epilogue is just a single "ret".  */

int
avr_simple_epilogue (void)
{
  return (! frame_pointer_needed
          && get_frame_size () == 0
          && avr_outgoing_args_size() == 0
          && avr_regs_to_save (NULL) == 0
          && ! cfun->machine->is_interrupt
          && ! cfun->machine->is_signal
          && ! cfun->machine->is_naked
          && ! TREE_THIS_VOLATILE (current_function_decl));
}

/* This function checks sequence of live registers.  */

static int
sequent_regs_live (void)
{
  int reg;
  int live_seq = 0;
  int cur_seq = 0;

  for (reg = 0; reg < 18; ++reg)
    {
      if (fixed_regs[reg])
        {
          /* Don't recognize sequences that contain global register
             variables.  */

          if (live_seq != 0)
            return 0;
          else
            continue;
        }

      if (!call_used_regs[reg])
        {
          if (df_regs_ever_live_p (reg))
            {
              ++live_seq;
              ++cur_seq;
            }
          else
            cur_seq = 0;
        }
    }

  if (!frame_pointer_needed)
    {
      if (df_regs_ever_live_p (REG_Y))
        {
          ++live_seq;
          ++cur_seq;
        }
      else
        cur_seq = 0;

      if (df_regs_ever_live_p (REG_Y+1))
        {
          ++live_seq;
          ++cur_seq;
        }
      else
        cur_seq = 0;
    }
  else
    {
      cur_seq += 2;
      live_seq += 2;
    }
  return (cur_seq == live_seq) ? live_seq : 0;
}

/* Obtain the length sequence of insns.  */

int
get_sequence_length (rtx insns)
{
  rtx insn;
  int length;

  for (insn = insns, length = 0; insn; insn = NEXT_INSN (insn))
    length += get_attr_length (insn);

  return length;
}


/*  Implement `INCOMING_RETURN_ADDR_RTX'.  */

rtx
avr_incoming_return_addr_rtx (void)
{
  /* The return address is at the top of the stack.  Note that the push
     was via post-decrement, which means the actual address is off by one.  */
  return gen_frame_mem (HImode, plus_constant (Pmode, stack_pointer_rtx, 1));
}

/*  Helper for expand_prologue.  Emit a push of a byte register.  */

static void
emit_push_byte (unsigned regno, bool frame_related_p)
{
  rtx mem, reg, insn;

  mem = gen_rtx_POST_DEC (HImode, stack_pointer_rtx);
  mem = gen_frame_mem (QImode, mem);
  reg = gen_rtx_REG (QImode, regno);

  insn = emit_insn (gen_rtx_SET (VOIDmode, mem, reg));
  if (frame_related_p)
    RTX_FRAME_RELATED_P (insn) = 1;

  cfun->machine->stack_usage++;
}


/*  Helper for expand_prologue.  Emit a push of a SFR via tmp_reg.
    SFR is a MEM representing the memory location of the SFR.
    If CLR_P then clear the SFR after the push using zero_reg.  */

static void
emit_push_sfr (rtx sfr, bool frame_related_p, bool clr_p)
{
  rtx insn;

  gcc_assert (MEM_P (sfr));

  /* IN __tmp_reg__, IO(SFR) */
  insn = emit_move_insn (tmp_reg_rtx, sfr);
  if (frame_related_p)
    RTX_FRAME_RELATED_P (insn) = 1;

  /* PUSH __tmp_reg__ */
  emit_push_byte (TMP_REGNO, frame_related_p);

  if (clr_p)
    {
      /* OUT IO(SFR), __zero_reg__ */
      insn = emit_move_insn (sfr, const0_rtx);
      if (frame_related_p)
        RTX_FRAME_RELATED_P (insn) = 1;
    }
}

static void
avr_prologue_setup_frame (HOST_WIDE_INT size, HARD_REG_SET set)
{
  rtx insn;
  bool isr_p = cfun->machine->is_interrupt || cfun->machine->is_signal;
  int live_seq = sequent_regs_live ();

  HOST_WIDE_INT size_max
    = (HOST_WIDE_INT) GET_MODE_MASK (AVR_HAVE_8BIT_SP ? QImode : Pmode);

  bool minimize = (TARGET_CALL_PROLOGUES
                   && size < size_max
                   && live_seq
                   && !isr_p
                   && !cfun->machine->is_OS_task
                   && !cfun->machine->is_OS_main);

  if (minimize
      && (frame_pointer_needed
          || avr_outgoing_args_size() > 8
          || (AVR_2_BYTE_PC && live_seq > 6)
          || live_seq > 7))
    {
      rtx pattern;
      int first_reg, reg, offset;

      emit_move_insn (gen_rtx_REG (HImode, REG_X),
                      gen_int_mode (size, HImode));

      pattern = gen_call_prologue_saves (gen_int_mode (live_seq, HImode),
                                         gen_int_mode (live_seq+size, HImode));
      insn = emit_insn (pattern);
      RTX_FRAME_RELATED_P (insn) = 1;

      /* Describe the effect of the unspec_volatile call to prologue_saves.
         Note that this formulation assumes that add_reg_note pushes the
         notes to the front.  Thus we build them in the reverse order of
         how we want dwarf2out to process them.  */

      /* The function does always set frame_pointer_rtx, but whether that
         is going to be permanent in the function is frame_pointer_needed.  */

      add_reg_note (insn, REG_CFA_ADJUST_CFA,
                    gen_rtx_SET (VOIDmode, (frame_pointer_needed
                                            ? frame_pointer_rtx
                                            : stack_pointer_rtx),
                                 plus_constant (Pmode, stack_pointer_rtx,
                                                -(size + live_seq))));

      /* Note that live_seq always contains r28+r29, but the other
         registers to be saved are all below 18.  */

      first_reg = 18 - (live_seq - 2);

      for (reg = 29, offset = -live_seq + 1;
           reg >= first_reg;
           reg = (reg == 28 ? 17 : reg - 1), ++offset)
        {
          rtx m, r;

          m = gen_rtx_MEM (QImode, plus_constant (Pmode, stack_pointer_rtx,
                                                  offset));
          r = gen_rtx_REG (QImode, reg);
          add_reg_note (insn, REG_CFA_OFFSET, gen_rtx_SET (VOIDmode, m, r));
        }

      cfun->machine->stack_usage += size + live_seq;
    }
  else /* !minimize */
    {
      int reg;

      for (reg = 0; reg < 32; ++reg)
        if (TEST_HARD_REG_BIT (set, reg))
          emit_push_byte (reg, true);

      if (frame_pointer_needed
          && (!(cfun->machine->is_OS_task || cfun->machine->is_OS_main)))
        {
          /* Push frame pointer.  Always be consistent about the
             ordering of pushes -- epilogue_restores expects the
             register pair to be pushed low byte first.  */

          emit_push_byte (REG_Y, true);
          emit_push_byte (REG_Y + 1, true);
        }

      if (frame_pointer_needed
          && size == 0)
        {
          insn = emit_move_insn (frame_pointer_rtx, stack_pointer_rtx);
          RTX_FRAME_RELATED_P (insn) = 1;
        }

      if (size != 0)
        {
          /*  Creating a frame can be done by direct manipulation of the
              stack or via the frame pointer. These two methods are:
                  fp =  sp
                  fp -= size
                  sp =  fp
              or
                  sp -= size
                  fp =  sp    (*)
              the optimum method depends on function type, stack and
              frame size.  To avoid a complex logic, both methods are
              tested and shortest is selected.

              There is also the case where SIZE != 0 and no frame pointer is
              needed; this can occur if ACCUMULATE_OUTGOING_ARGS is on.
              In that case, insn (*) is not needed in that case.
              We use the X register as scratch. This is save because in X
              is call-clobbered.
                 In an interrupt routine, the case of SIZE != 0 together with
              !frame_pointer_needed can only occur if the function is not a
              leaf function and thus X has already been saved.  */

          int irq_state = -1;
          HOST_WIDE_INT size_cfa = size, neg_size;
          rtx fp_plus_insns, fp, my_fp;

          gcc_assert (frame_pointer_needed
                      || !isr_p
                      || !crtl->is_leaf);

          fp = my_fp = (frame_pointer_needed
                        ? frame_pointer_rtx
                        : gen_rtx_REG (Pmode, REG_X));

          if (AVR_HAVE_8BIT_SP)
            {
              /* The high byte (r29) does not change:
                 Prefer SUBI (1 cycle) over SBIW (2 cycles, same size).  */

              my_fp = all_regs_rtx[FRAME_POINTER_REGNUM];
            }

          /* Cut down size and avoid size = 0 so that we don't run
             into ICE like PR52488 in the remainder.  */

          if (size > size_max)
            {
              /* Don't error so that insane code from newlib still compiles
                 and does not break building newlib.  As PR51345 is implemented
                 now, there are multilib variants with -msp8.

                 If user wants sanity checks he can use -Wstack-usage=
                 or similar options.

                 For CFA we emit the original, non-saturated size so that
                 the generic machinery is aware of the real stack usage and
                 will print the above diagnostic as expected.  */

              size = size_max;
            }

          size = trunc_int_for_mode (size, GET_MODE (my_fp));
          neg_size = trunc_int_for_mode (-size, GET_MODE (my_fp));

          /************  Method 1: Adjust frame pointer  ************/

          start_sequence ();

          /* Normally, the dwarf2out frame-related-expr interpreter does
             not expect to have the CFA change once the frame pointer is
             set up.  Thus, we avoid marking the move insn below and
             instead indicate that the entire operation is complete after
             the frame pointer subtraction is done.  */

          insn = emit_move_insn (fp, stack_pointer_rtx);
          if (frame_pointer_needed)
            {
              RTX_FRAME_RELATED_P (insn) = 1;
              add_reg_note (insn, REG_CFA_ADJUST_CFA,
                            gen_rtx_SET (VOIDmode, fp, stack_pointer_rtx));
            }

          insn = emit_move_insn (my_fp, plus_constant (GET_MODE (my_fp),
                                                       my_fp, neg_size));

          if (frame_pointer_needed)
            {
              RTX_FRAME_RELATED_P (insn) = 1;
              add_reg_note (insn, REG_CFA_ADJUST_CFA,
                            gen_rtx_SET (VOIDmode, fp,
                                         plus_constant (Pmode, fp,
                                                        -size_cfa)));
            }

          /* Copy to stack pointer.  Note that since we've already
             changed the CFA to the frame pointer this operation
             need not be annotated if frame pointer is needed.
             Always move through unspec, see PR50063.
             For meaning of irq_state see movhi_sp_r insn.  */

          if (cfun->machine->is_interrupt)
            irq_state = 1;

          if (TARGET_NO_INTERRUPTS
              || cfun->machine->is_signal
              || cfun->machine->is_OS_main)
            irq_state = 0;

          if (AVR_HAVE_8BIT_SP)
            irq_state = 2;

          insn = emit_insn (gen_movhi_sp_r (stack_pointer_rtx,
                                            fp, GEN_INT (irq_state)));
          if (!frame_pointer_needed)
            {
              RTX_FRAME_RELATED_P (insn) = 1;
              add_reg_note (insn, REG_CFA_ADJUST_CFA,
                            gen_rtx_SET (VOIDmode, stack_pointer_rtx,
                                         plus_constant (Pmode,
                                                        stack_pointer_rtx,
                                                        -size_cfa)));
            }

          fp_plus_insns = get_insns ();
          end_sequence ();

          /************  Method 2: Adjust Stack pointer  ************/

          /* Stack adjustment by means of RCALL . and/or PUSH __TMP_REG__
             can only handle specific offsets.  */

          if (avr_sp_immediate_operand (gen_int_mode (-size, HImode), HImode))
            {
              rtx sp_plus_insns;

              start_sequence ();

              insn = emit_move_insn (stack_pointer_rtx,
                                     plus_constant (Pmode, stack_pointer_rtx,
                                                    -size));
              RTX_FRAME_RELATED_P (insn) = 1;
              add_reg_note (insn, REG_CFA_ADJUST_CFA,
                            gen_rtx_SET (VOIDmode, stack_pointer_rtx,
                                         plus_constant (Pmode,
                                                        stack_pointer_rtx,
                                                        -size_cfa)));
              if (frame_pointer_needed)
                {
                  insn = emit_move_insn (fp, stack_pointer_rtx);
                  RTX_FRAME_RELATED_P (insn) = 1;
                }

              sp_plus_insns = get_insns ();
              end_sequence ();

              /************ Use shortest method  ************/

              emit_insn (get_sequence_length (sp_plus_insns)
                         < get_sequence_length (fp_plus_insns)
                         ? sp_plus_insns
                         : fp_plus_insns);
            }
          else
            {
              emit_insn (fp_plus_insns);
            }

          cfun->machine->stack_usage += size_cfa;
        } /* !minimize && size != 0 */
    } /* !minimize */
}


/*  Output function prologue.  */

void
avr_expand_prologue (void)
{
  HARD_REG_SET set;
  HOST_WIDE_INT size;

  size = get_frame_size() + avr_outgoing_args_size();

  cfun->machine->stack_usage = 0;

  /* Prologue: naked.  */
  if (cfun->machine->is_naked)
    {
      return;
    }

  avr_regs_to_save (&set);

  if (cfun->machine->is_interrupt || cfun->machine->is_signal)
    {
      /* Enable interrupts.  */
      if (cfun->machine->is_interrupt)
        emit_insn (gen_enable_interrupt ());

      /* Push zero reg.  */
      emit_push_byte (ZERO_REGNO, true);

      /* Push tmp reg.  */
      emit_push_byte (TMP_REGNO, true);

      /* Push SREG.  */
      /* ??? There's no dwarf2 column reserved for SREG.  */
      emit_push_sfr (sreg_rtx, false, false /* clr */);

      /* Clear zero reg.  */
      emit_move_insn (zero_reg_rtx, const0_rtx);

      /* Prevent any attempt to delete the setting of ZERO_REG!  */
      emit_use (zero_reg_rtx);

      /* Push and clear RAMPD/X/Y/Z if present and low-part register is used.
         ??? There are no dwarf2 columns reserved for RAMPD/X/Y/Z.  */

      if (AVR_HAVE_RAMPD)
        emit_push_sfr (rampd_rtx, false /* frame-related */, true /* clr */);

      if (AVR_HAVE_RAMPX
          && TEST_HARD_REG_BIT (set, REG_X)
          && TEST_HARD_REG_BIT (set, REG_X + 1))
        {
          emit_push_sfr (rampx_rtx, false /* frame-related */, true /* clr */);
        }

      if (AVR_HAVE_RAMPY
          && (frame_pointer_needed
              || (TEST_HARD_REG_BIT (set, REG_Y)
                  && TEST_HARD_REG_BIT (set, REG_Y + 1))))
        {
          emit_push_sfr (rampy_rtx, false /* frame-related */, true /* clr */);
        }

      if (AVR_HAVE_RAMPZ
          && TEST_HARD_REG_BIT (set, REG_Z)
          && TEST_HARD_REG_BIT (set, REG_Z + 1))
        {
          emit_push_sfr (rampz_rtx, false /* frame-related */, AVR_HAVE_RAMPD);
        }
    }  /* is_interrupt is_signal */

  avr_prologue_setup_frame (size, set);

  if (flag_stack_usage_info)
    current_function_static_stack_size = cfun->machine->stack_usage;
}


/* Implement `TARGET_ASM_FUNCTION_END_PROLOGUE'.  */
/* Output summary at end of function prologue.  */

static void
avr_asm_function_end_prologue (FILE *file)
{
  if (cfun->machine->is_naked)
    {
      fputs ("/* prologue: naked */\n", file);
    }
  else
    {
      if (cfun->machine->is_interrupt)
        {
          fputs ("/* prologue: Interrupt */\n", file);
        }
      else if (cfun->machine->is_signal)
        {
          fputs ("/* prologue: Signal */\n", file);
        }
      else
        fputs ("/* prologue: function */\n", file);
    }

  if (ACCUMULATE_OUTGOING_ARGS)
    fprintf (file, "/* outgoing args size = %d */\n",
             avr_outgoing_args_size());

  fprintf (file, "/* frame size = " HOST_WIDE_INT_PRINT_DEC " */\n",
                 get_frame_size());
  fprintf (file, "/* stack size = %d */\n",
                 cfun->machine->stack_usage);
  /* Create symbol stack offset here so all functions have it. Add 1 to stack
     usage for offset so that SP + .L__stack_offset = return address.  */
  fprintf (file, ".L__stack_usage = %d\n", cfun->machine->stack_usage);
}


/* Implement `EPILOGUE_USES'.  */

int
avr_epilogue_uses (int regno ATTRIBUTE_UNUSED)
{
  if (reload_completed
      && cfun->machine
      && (cfun->machine->is_interrupt || cfun->machine->is_signal))
    return 1;
  return 0;
}

/*  Helper for avr_expand_epilogue.  Emit a pop of a byte register.  */

static void
emit_pop_byte (unsigned regno)
{
  rtx mem, reg;

  mem = gen_rtx_PRE_INC (HImode, stack_pointer_rtx);
  mem = gen_frame_mem (QImode, mem);
  reg = gen_rtx_REG (QImode, regno);

  emit_insn (gen_rtx_SET (VOIDmode, reg, mem));
}

/*  Output RTL epilogue.  */

void
avr_expand_epilogue (bool sibcall_p)
{
  int reg;
  int live_seq;
  HARD_REG_SET set;
  int minimize;
  HOST_WIDE_INT size;
  bool isr_p = cfun->machine->is_interrupt || cfun->machine->is_signal;

  size = get_frame_size() + avr_outgoing_args_size();

  /* epilogue: naked  */
  if (cfun->machine->is_naked)
    {
      gcc_assert (!sibcall_p);

      emit_jump_insn (gen_return ());
      return;
    }

  avr_regs_to_save (&set);
  live_seq = sequent_regs_live ();

  minimize = (TARGET_CALL_PROLOGUES
              && live_seq
              && !isr_p
              && !cfun->machine->is_OS_task
              && !cfun->machine->is_OS_main);

  if (minimize
      && (live_seq > 4
          || frame_pointer_needed
          || size))
    {
      /*  Get rid of frame.  */

      if (!frame_pointer_needed)
        {
          emit_move_insn (frame_pointer_rtx, stack_pointer_rtx);
        }

      if (size)
        {
          emit_move_insn (frame_pointer_rtx,
                          plus_constant (Pmode, frame_pointer_rtx, size));
        }

      emit_insn (gen_epilogue_restores (gen_int_mode (live_seq, HImode)));
      return;
    }

  if (size)
    {
      /* Try two methods to adjust stack and select shortest.  */

      int irq_state = -1;
      rtx fp, my_fp;
      rtx fp_plus_insns;
      HOST_WIDE_INT size_max;

      gcc_assert (frame_pointer_needed
                  || !isr_p
                  || !crtl->is_leaf);

      fp = my_fp = (frame_pointer_needed
                    ? frame_pointer_rtx
                    : gen_rtx_REG (Pmode, REG_X));

      if (AVR_HAVE_8BIT_SP)
        {
          /* The high byte (r29) does not change:
             Prefer SUBI (1 cycle) over SBIW (2 cycles).  */

          my_fp = all_regs_rtx[FRAME_POINTER_REGNUM];
        }

      /* For rationale see comment in prologue generation.  */

      size_max = (HOST_WIDE_INT) GET_MODE_MASK (GET_MODE (my_fp));
      if (size > size_max)
        size = size_max;
      size = trunc_int_for_mode (size, GET_MODE (my_fp));

      /********** Method 1: Adjust fp register  **********/

      start_sequence ();

      if (!frame_pointer_needed)
        emit_move_insn (fp, stack_pointer_rtx);

      emit_move_insn (my_fp, plus_constant (GET_MODE (my_fp), my_fp, size));

      /* Copy to stack pointer.  */

      if (TARGET_NO_INTERRUPTS)
        irq_state = 0;

      if (AVR_HAVE_8BIT_SP)
        irq_state = 2;

      emit_insn (gen_movhi_sp_r (stack_pointer_rtx, fp,
                                 GEN_INT (irq_state)));

      fp_plus_insns = get_insns ();
      end_sequence ();

      /********** Method 2: Adjust Stack pointer  **********/

      if (avr_sp_immediate_operand (gen_int_mode (size, HImode), HImode))
        {
          rtx sp_plus_insns;

          start_sequence ();

          emit_move_insn (stack_pointer_rtx,
                          plus_constant (Pmode, stack_pointer_rtx, size));

          sp_plus_insns = get_insns ();
          end_sequence ();

          /************ Use shortest method  ************/

          emit_insn (get_sequence_length (sp_plus_insns)
                     < get_sequence_length (fp_plus_insns)
                     ? sp_plus_insns
                     : fp_plus_insns);
        }
      else
        emit_insn (fp_plus_insns);
    } /* size != 0 */

  if (frame_pointer_needed
      && !(cfun->machine->is_OS_task || cfun->machine->is_OS_main))
    {
      /* Restore previous frame_pointer.  See avr_expand_prologue for
         rationale for not using pophi.  */

      emit_pop_byte (REG_Y + 1);
      emit_pop_byte (REG_Y);
    }

  /* Restore used registers.  */

  for (reg = 31; reg >= 0; --reg)
    if (TEST_HARD_REG_BIT (set, reg))
      emit_pop_byte (reg);

  if (isr_p)
    {
      /* Restore RAMPZ/Y/X/D using tmp_reg as scratch.
         The conditions to restore them must be tha same as in prologue.  */

      if (AVR_HAVE_RAMPZ
          && TEST_HARD_REG_BIT (set, REG_Z)
          && TEST_HARD_REG_BIT (set, REG_Z + 1))
        {
          emit_pop_byte (TMP_REGNO);
          emit_move_insn (rampz_rtx, tmp_reg_rtx);
        }

      if (AVR_HAVE_RAMPY
          && (frame_pointer_needed
              || (TEST_HARD_REG_BIT (set, REG_Y)
                  && TEST_HARD_REG_BIT (set, REG_Y + 1))))
        {
          emit_pop_byte (TMP_REGNO);
          emit_move_insn (rampy_rtx, tmp_reg_rtx);
        }

      if (AVR_HAVE_RAMPX
          && TEST_HARD_REG_BIT (set, REG_X)
          && TEST_HARD_REG_BIT (set, REG_X + 1))
        {
          emit_pop_byte (TMP_REGNO);
          emit_move_insn (rampx_rtx, tmp_reg_rtx);
        }

      if (AVR_HAVE_RAMPD)
        {
          emit_pop_byte (TMP_REGNO);
          emit_move_insn (rampd_rtx, tmp_reg_rtx);
        }

      /* Restore SREG using tmp_reg as scratch.  */

      emit_pop_byte (TMP_REGNO);
      emit_move_insn (sreg_rtx, tmp_reg_rtx);

      /* Restore tmp REG.  */
      emit_pop_byte (TMP_REGNO);

      /* Restore zero REG.  */
      emit_pop_byte (ZERO_REGNO);
    }

  if (!sibcall_p)
    emit_jump_insn (gen_return ());
}


/* Implement `TARGET_ASM_FUNCTION_BEGIN_EPILOGUE'.  */

static void
avr_asm_function_begin_epilogue (FILE *file)
{
  fprintf (file, "/* epilogue start */\n");
}


/* Implement `TARGET_CANNOT_MODITY_JUMPS_P'.  */

static bool
avr_cannot_modify_jumps_p (void)
{

  /* Naked Functions must not have any instructions after
     their epilogue, see PR42240 */

  if (reload_completed
      && cfun->machine
      && cfun->machine->is_naked)
    {
      return true;
    }

  return false;
}


/* Implement `TARGET_MODE_DEPENDENT_ADDRESS_P'.  */

static bool
avr_mode_dependent_address_p (const_rtx addr ATTRIBUTE_UNUSED, addr_space_t as)
{
  /* FIXME:  Non-generic addresses are not mode-dependent in themselves.
       This hook just serves to hack around PR rtl-optimization/52543 by
       claiming that non-generic addresses were mode-dependent so that
       lower-subreg.c will skip these addresses.  lower-subreg.c sets up fake
       RTXes to probe SET and MEM costs and assumes that MEM is always in the
       generic address space which is not true.  */

  return !ADDR_SPACE_GENERIC_P (as);
}


/* Helper function for `avr_legitimate_address_p'.  */

static inline bool
avr_reg_ok_for_addr_p (rtx reg, addr_space_t as,
                       RTX_CODE outer_code, bool strict)
{
  return (REG_P (reg)
          && (avr_regno_mode_code_ok_for_base_p (REGNO (reg), QImode,
                                                 as, outer_code, UNKNOWN)
              || (!strict
                  && REGNO (reg) >= FIRST_PSEUDO_REGISTER)));
}


/* Return nonzero if X (an RTX) is a legitimate memory address on the target
   machine for a memory operand of mode MODE.  */

static bool
avr_legitimate_address_p (enum machine_mode mode, rtx x, bool strict)
{
  bool ok = CONSTANT_ADDRESS_P (x);

  switch (GET_CODE (x))
    {
    case REG:
      ok = avr_reg_ok_for_addr_p (x, ADDR_SPACE_GENERIC,
                                  MEM, strict);

      if (strict
          && GET_MODE_SIZE (mode) > 4
          && REG_X == REGNO (x))
        {
          ok = false;
        }
      break;

    case POST_INC:
    case PRE_DEC:
      ok = avr_reg_ok_for_addr_p (XEXP (x, 0), ADDR_SPACE_GENERIC,
                                  GET_CODE (x), strict);
      break;

    case PLUS:
      {
        rtx reg = XEXP (x, 0);
        rtx op1 = XEXP (x, 1);

        if (REG_P (reg)
            && CONST_INT_P (op1)
            && INTVAL (op1) >= 0)
          {
            bool fit = IN_RANGE (INTVAL (op1), 0, MAX_LD_OFFSET (mode));

            if (fit)
              {
                ok = (! strict
                      || avr_reg_ok_for_addr_p (reg, ADDR_SPACE_GENERIC,
                                                PLUS, strict));

                if (reg == frame_pointer_rtx
                    || reg == arg_pointer_rtx)
                  {
                    ok = true;
                  }
              }
            else if (frame_pointer_needed
                     && reg == frame_pointer_rtx)
              {
                ok = true;
              }
          }
      }
      break;

    default:
      break;
    }

  if (avr_log.legitimate_address_p)
    {
      avr_edump ("\n%?: ret=%d, mode=%m strict=%d "
                 "reload_completed=%d reload_in_progress=%d %s:",
                 ok, mode, strict, reload_completed, reload_in_progress,
                 reg_renumber ? "(reg_renumber)" : "");

      if (GET_CODE (x) == PLUS
          && REG_P (XEXP (x, 0))
          && CONST_INT_P (XEXP (x, 1))
          && IN_RANGE (INTVAL (XEXP (x, 1)), 0, MAX_LD_OFFSET (mode))
          && reg_renumber)
        {
          avr_edump ("(r%d ---> r%d)", REGNO (XEXP (x, 0)),
                     true_regnum (XEXP (x, 0)));
        }

      avr_edump ("\n%r\n", x);
    }

  return ok;
}


/* Former implementation of TARGET_LEGITIMIZE_ADDRESS,
   now only a helper for avr_addr_space_legitimize_address.  */
/* Attempts to replace X with a valid
   memory address for an operand of mode MODE  */

static rtx
avr_legitimize_address (rtx x, rtx oldx, enum machine_mode mode)
{
  bool big_offset_p = false;

  x = oldx;

  if (GET_CODE (oldx) == PLUS
      && REG_P (XEXP (oldx, 0)))
    {
      if (REG_P (XEXP (oldx, 1)))
        x = force_reg (GET_MODE (oldx), oldx);
      else if (CONST_INT_P (XEXP (oldx, 1)))
        {
          int offs = INTVAL (XEXP (oldx, 1));
          if (frame_pointer_rtx != XEXP (oldx, 0)
              && offs > MAX_LD_OFFSET (mode))
            {
              big_offset_p = true;
              x = force_reg (GET_MODE (oldx), oldx);
            }
        }
    }

  if (avr_log.legitimize_address)
    {
      avr_edump ("\n%?: mode=%m\n %r\n", mode, oldx);

      if (x != oldx)
        avr_edump (" %s --> %r\n", big_offset_p ? "(big offset)" : "", x);
    }

  return x;
}


/* Implement `LEGITIMIZE_RELOAD_ADDRESS'.  */
/* This will allow register R26/27 to be used where it is no worse than normal
   base pointers R28/29 or R30/31.  For example, if base offset is greater
   than 63 bytes or for R++ or --R addressing.  */

rtx
avr_legitimize_reload_address (rtx *px, enum machine_mode mode,
                               int opnum, int type, int addr_type,
                               int ind_levels ATTRIBUTE_UNUSED,
                               rtx (*mk_memloc)(rtx,int))
{
  rtx x = *px;

  if (avr_log.legitimize_reload_address)
    avr_edump ("\n%?:%m %r\n", mode, x);

  if (1 && (GET_CODE (x) == POST_INC
            || GET_CODE (x) == PRE_DEC))
    {
      push_reload (XEXP (x, 0), XEXP (x, 0), &XEXP (x, 0), &XEXP (x, 0),
                   POINTER_REGS, GET_MODE (x), GET_MODE (x), 0, 0,
                   opnum, RELOAD_OTHER);

      if (avr_log.legitimize_reload_address)
        avr_edump (" RCLASS.1 = %R\n IN = %r\n OUT = %r\n",
                   POINTER_REGS, XEXP (x, 0), XEXP (x, 0));

      return x;
    }

  if (GET_CODE (x) == PLUS
      && REG_P (XEXP (x, 0))
      && 0 == reg_equiv_constant (REGNO (XEXP (x, 0)))
      && CONST_INT_P (XEXP (x, 1))
      && INTVAL (XEXP (x, 1)) >= 1)
    {
      bool fit = INTVAL (XEXP (x, 1)) <= MAX_LD_OFFSET (mode);

      if (fit)
        {
          if (reg_equiv_address (REGNO (XEXP (x, 0))) != 0)
            {
              int regno = REGNO (XEXP (x, 0));
              rtx mem = mk_memloc (x, regno);

              push_reload (XEXP (mem, 0), NULL_RTX, &XEXP (mem, 0), NULL,
                           POINTER_REGS, Pmode, VOIDmode, 0, 0,
                           1, (enum reload_type) addr_type);

              if (avr_log.legitimize_reload_address)
                avr_edump (" RCLASS.2 = %R\n IN = %r\n OUT = %r\n",
                           POINTER_REGS, XEXP (mem, 0), NULL_RTX);

              push_reload (mem, NULL_RTX, &XEXP (x, 0), NULL,
                           BASE_POINTER_REGS, GET_MODE (x), VOIDmode, 0, 0,
                           opnum, (enum reload_type) type);

              if (avr_log.legitimize_reload_address)
                avr_edump (" RCLASS.2 = %R\n IN = %r\n OUT = %r\n",
                           BASE_POINTER_REGS, mem, NULL_RTX);

              return x;
            }
        }
      else if (! (frame_pointer_needed
                  && XEXP (x, 0) == frame_pointer_rtx))
        {
          push_reload (x, NULL_RTX, px, NULL,
                       POINTER_REGS, GET_MODE (x), VOIDmode, 0, 0,
                       opnum, (enum reload_type) type);

          if (avr_log.legitimize_reload_address)
            avr_edump (" RCLASS.3 = %R\n IN = %r\n OUT = %r\n",
                       POINTER_REGS, x, NULL_RTX);

          return x;
        }
    }

  return NULL_RTX;
}


/* Implement `TARGET_SECONDARY_RELOAD' */

static reg_class_t
avr_secondary_reload (bool in_p, rtx x,
                      reg_class_t reload_class ATTRIBUTE_UNUSED,
                      enum machine_mode mode, secondary_reload_info *sri)
{
  if (in_p
      && MEM_P (x)
      && !ADDR_SPACE_GENERIC_P (MEM_ADDR_SPACE (x))
      && ADDR_SPACE_MEMX != MEM_ADDR_SPACE (x))
    {
      /* For the non-generic 16-bit spaces we need a d-class scratch.  */

      switch (mode)
        {
        default:
          gcc_unreachable();

        case QImode:  sri->icode = CODE_FOR_reload_inqi; break;
        case QQmode:  sri->icode = CODE_FOR_reload_inqq; break;
        case UQQmode: sri->icode = CODE_FOR_reload_inuqq; break;

        case HImode:  sri->icode = CODE_FOR_reload_inhi; break;
        case HQmode:  sri->icode = CODE_FOR_reload_inhq; break;
        case HAmode:  sri->icode = CODE_FOR_reload_inha; break;
        case UHQmode: sri->icode = CODE_FOR_reload_inuhq; break;
        case UHAmode: sri->icode = CODE_FOR_reload_inuha; break;

        case PSImode: sri->icode = CODE_FOR_reload_inpsi; break;

        case SImode:  sri->icode = CODE_FOR_reload_insi; break;
        case SFmode:  sri->icode = CODE_FOR_reload_insf; break;
        case SQmode:  sri->icode = CODE_FOR_reload_insq; break;
        case SAmode:  sri->icode = CODE_FOR_reload_insa; break;
        case USQmode: sri->icode = CODE_FOR_reload_inusq; break;
        case USAmode: sri->icode = CODE_FOR_reload_inusa; break;
        }
    }

  return NO_REGS;
}


/* Helper function to print assembler resp. track instruction
   sequence lengths.  Always return "".

   If PLEN == NULL:
       Output assembler code from template TPL with operands supplied
       by OPERANDS.  This is just forwarding to output_asm_insn.

   If PLEN != NULL:
       If N_WORDS >= 0  Add N_WORDS to *PLEN.
       If N_WORDS < 0   Set *PLEN to -N_WORDS.
       Don't output anything.
*/

static const char*
avr_asm_len (const char* tpl, rtx* operands, int* plen, int n_words)
{
  if (NULL == plen)
    {
      output_asm_insn (tpl, operands);
    }
  else
    {
      if (n_words < 0)
        *plen = -n_words;
      else
        *plen += n_words;
    }

  return "";
}


/* Return a pointer register name as a string.  */

static const char*
ptrreg_to_str (int regno)
{
  switch (regno)
    {
    case REG_X: return "X";
    case REG_Y: return "Y";
    case REG_Z: return "Z";
    default:
      output_operand_lossage ("address operand requires constraint for"
                              " X, Y, or Z register");
    }
  return NULL;
}

/* Return the condition name as a string.
   Used in conditional jump constructing  */

static const char*
cond_string (enum rtx_code code)
{
  switch (code)
    {
    case NE:
      return "ne";
    case EQ:
      return "eq";
    case GE:
      if (cc_prev_status.flags & CC_OVERFLOW_UNUSABLE)
        return "pl";
      else
        return "ge";
    case LT:
      if (cc_prev_status.flags & CC_OVERFLOW_UNUSABLE)
        return "mi";
      else
        return "lt";
    case GEU:
      return "sh";
    case LTU:
      return "lo";
    default:
      gcc_unreachable ();
    }

  return "";
}


/* Implement `TARGET_PRINT_OPERAND_ADDRESS'.  */
/* Output ADDR to FILE as address.  */

static void
avr_print_operand_address (FILE *file, rtx addr)
{
  switch (GET_CODE (addr))
    {
    case REG:
      fprintf (file, ptrreg_to_str (REGNO (addr)));
      break;

    case PRE_DEC:
      fprintf (file, "-%s", ptrreg_to_str (REGNO (XEXP (addr, 0))));
      break;

    case POST_INC:
      fprintf (file, "%s+", ptrreg_to_str (REGNO (XEXP (addr, 0))));
      break;

    default:
      if (CONSTANT_ADDRESS_P (addr)
          && text_segment_operand (addr, VOIDmode))
        {
          rtx x = addr;
          if (GET_CODE (x) == CONST)
            x = XEXP (x, 0);
          if (GET_CODE (x) == PLUS && GET_CODE (XEXP (x,1)) == CONST_INT)
            {
              /* Assembler gs() will implant word address.  Make offset
                 a byte offset inside gs() for assembler.  This is
                 needed because the more logical (constant+gs(sym)) is not
                 accepted by gas.  For 128K and smaller devices this is ok.
                 For large devices it will create a trampoline to offset
                 from symbol which may not be what the user really wanted.  */

              fprintf (file, "gs(");
              output_addr_const (file, XEXP (x,0));
              fprintf (file, "+" HOST_WIDE_INT_PRINT_DEC ")",
                       2 * INTVAL (XEXP (x, 1)));
              if (AVR_3_BYTE_PC)
                if (warning (0, "pointer offset from symbol maybe incorrect"))
                  {
                    output_addr_const (stderr, addr);
                    fprintf(stderr,"\n");
                  }
            }
          else
            {
              fprintf (file, "gs(");
              output_addr_const (file, addr);
              fprintf (file, ")");
            }
        }
      else
        output_addr_const (file, addr);
    }
}


/* Implement `TARGET_PRINT_OPERAND_PUNCT_VALID_P'.  */

static bool
avr_print_operand_punct_valid_p (unsigned char code)
{
  return code == '~' || code == '!';
}


/* Implement `TARGET_PRINT_OPERAND'.  */
/* Output X as assembler operand to file FILE.
   For a description of supported %-codes, see top of avr.md.  */

static void
avr_print_operand (FILE *file, rtx x, int code)
{
  int abcd = 0;

  if (code >= 'A' && code <= 'D')
    abcd = code - 'A';

  if (code == '~')
    {
      if (!AVR_HAVE_JMP_CALL)
        fputc ('r', file);
    }
  else if (code == '!')
    {
      if (AVR_HAVE_EIJMP_EICALL)
        fputc ('e', file);
    }
  else if (code == 't'
           || code == 'T')
    {
      static int t_regno = -1;
      static int t_nbits = -1;

      if (REG_P (x) && t_regno < 0 && code == 'T')
        {
          t_regno = REGNO (x);
          t_nbits = GET_MODE_BITSIZE (GET_MODE (x));
        }
      else if (CONST_INT_P (x) && t_regno >= 0
               && IN_RANGE (INTVAL (x), 0, t_nbits - 1))
        {
          int bpos = INTVAL (x);

          fprintf (file, "%s", reg_names[t_regno + bpos / 8]);
          if (code == 'T')
            fprintf (file, ",%d", bpos % 8);

          t_regno = -1;
        }
      else
        fatal_insn ("operands to %T/%t must be reg + const_int:", x);
    }
  else if (REG_P (x))
    {
      if (x == zero_reg_rtx)
        fprintf (file, "__zero_reg__");
      else if (code == 'r' && REGNO (x) < 32)
        fprintf (file, "%d", (int) REGNO (x));
      else
        fprintf (file, reg_names[REGNO (x) + abcd]);
    }
  else if (CONST_INT_P (x))
    {
      HOST_WIDE_INT ival = INTVAL (x);

      if ('i' != code)
        fprintf (file, HOST_WIDE_INT_PRINT_DEC, ival + abcd);
      else if (low_io_address_operand (x, VOIDmode)
               || high_io_address_operand (x, VOIDmode))
        {
          if (AVR_HAVE_RAMPZ && ival == avr_addr.rampz)
            fprintf (file, "__RAMPZ__");
          else if (AVR_HAVE_RAMPY && ival == avr_addr.rampy)
            fprintf (file, "__RAMPY__");
          else if (AVR_HAVE_RAMPX && ival == avr_addr.rampx)
            fprintf (file, "__RAMPX__");
          else if (AVR_HAVE_RAMPD && ival == avr_addr.rampd)
            fprintf (file, "__RAMPD__");
          else if (AVR_XMEGA && ival == avr_addr.ccp)
            fprintf (file, "__CCP__");
          else if (ival == avr_addr.sreg)   fprintf (file, "__SREG__");
          else if (ival == avr_addr.sp_l)   fprintf (file, "__SP_L__");
          else if (ival == avr_addr.sp_h)   fprintf (file, "__SP_H__");
          else
            {
              fprintf (file, HOST_WIDE_INT_PRINT_HEX,
                       ival - avr_current_arch->sfr_offset);
            }
        }
      else
        fatal_insn ("bad address, not an I/O address:", x);
    }
  else if (MEM_P (x))
    {
      rtx addr = XEXP (x, 0);

      if (code == 'm')
        {
          if (!CONSTANT_P (addr))
            fatal_insn ("bad address, not a constant:", addr);
          /* Assembler template with m-code is data - not progmem section */
          if (text_segment_operand (addr, VOIDmode))
            if (warning (0, "accessing data memory with"
                         " program memory address"))
              {
                output_addr_const (stderr, addr);
                fprintf(stderr,"\n");
              }
          output_addr_const (file, addr);
        }
      else if (code == 'i')
        {
          avr_print_operand (file, addr, 'i');
        }
      else if (code == 'o')
        {
          if (GET_CODE (addr) != PLUS)
            fatal_insn ("bad address, not (reg+disp):", addr);

          avr_print_operand (file, XEXP (addr, 1), 0);
        }
      else if (code == 'p' || code == 'r')
        {
          if (GET_CODE (addr) != POST_INC && GET_CODE (addr) != PRE_DEC)
            fatal_insn ("bad address, not post_inc or pre_dec:", addr);

          if (code == 'p')
            avr_print_operand_address (file, XEXP (addr, 0));  /* X, Y, Z */
          else
            avr_print_operand (file, XEXP (addr, 0), 0);  /* r26, r28, r30 */
        }
      else if (GET_CODE (addr) == PLUS)
        {
          avr_print_operand_address (file, XEXP (addr,0));
          if (REGNO (XEXP (addr, 0)) == REG_X)
            fatal_insn ("internal compiler error.  Bad address:"
                        ,addr);
          fputc ('+', file);
          avr_print_operand (file, XEXP (addr,1), code);
        }
      else
        avr_print_operand_address (file, addr);
    }
  else if (code == 'i')
    {
      fatal_insn ("bad address, not an I/O address:", x);
    }
  else if (code == 'x')
    {
      /* Constant progmem address - like used in jmp or call */
      if (0 == text_segment_operand (x, VOIDmode))
        if (warning (0, "accessing program memory"
                     " with data memory address"))
          {
            output_addr_const (stderr, x);
            fprintf(stderr,"\n");
          }
      /* Use normal symbol for direct address no linker trampoline needed */
      output_addr_const (file, x);
    }
  else if (CONST_FIXED_P (x))
    {
      HOST_WIDE_INT ival = INTVAL (avr_to_int_mode (x));
      if (code != 0)
        output_operand_lossage ("Unsupported code '%c' for fixed-point:",
                                code);
      fprintf (file, HOST_WIDE_INT_PRINT_DEC, ival);
    }
  else if (GET_CODE (x) == CONST_DOUBLE)
    {
      long val;
      REAL_VALUE_TYPE rv;
      if (GET_MODE (x) != SFmode)
        fatal_insn ("internal compiler error.  Unknown mode:", x);
      REAL_VALUE_FROM_CONST_DOUBLE (rv, x);
      REAL_VALUE_TO_TARGET_SINGLE (rv, val);
      fprintf (file, "0x%lx", val);
    }
  else if (GET_CODE (x) == CONST_STRING)
    fputs (XSTR (x, 0), file);
  else if (code == 'j')
    fputs (cond_string (GET_CODE (x)), file);
  else if (code == 'k')
    fputs (cond_string (reverse_condition (GET_CODE (x))), file);
  else
    avr_print_operand_address (file, x);
}


/* Worker function for `NOTICE_UPDATE_CC'.  */
/* Update the condition code in the INSN.  */

void
avr_notice_update_cc (rtx body ATTRIBUTE_UNUSED, rtx insn)
{
  rtx set;
  enum attr_cc cc = get_attr_cc (insn);

  switch (cc)
    {
    default:
      break;

    case CC_PLUS:
    case CC_LDI:
      {
        rtx *op = recog_data.operand;
        int len_dummy, icc;

        /* Extract insn's operands.  */
        extract_constrain_insn_cached (insn);

        switch (cc)
          {
          default:
            gcc_unreachable();

          case CC_PLUS:
            avr_out_plus (insn, op, &len_dummy, &icc);
            cc = (enum attr_cc) icc;
            break;

          case CC_LDI:

            cc = (op[1] == CONST0_RTX (GET_MODE (op[0]))
                  && reg_overlap_mentioned_p (op[0], zero_reg_rtx))
              /* Loading zero-reg with 0 uses CLR and thus clobbers cc0.  */
              ? CC_CLOBBER
              /* Any other "r,rL" combination does not alter cc0.  */
              : CC_NONE;

            break;
          } /* inner switch */

        break;
      }
    } /* outer swicth */

  switch (cc)
    {
    default:
      /* Special values like CC_OUT_PLUS from above have been
         mapped to "standard" CC_* values so we never come here.  */

      gcc_unreachable();
      break;

    case CC_NONE:
      /* Insn does not affect CC at all.  */
      break;

    case CC_SET_N:
      CC_STATUS_INIT;
      break;

    case CC_SET_ZN:
      set = single_set (insn);
      CC_STATUS_INIT;
      if (set)
        {
          cc_status.flags |= CC_NO_OVERFLOW;
          cc_status.value1 = SET_DEST (set);
        }
      break;

    case CC_SET_CZN:
      /* Insn sets the Z,N,C flags of CC to recog_operand[0].
         The V flag may or may not be known but that's ok because
         alter_cond will change tests to use EQ/NE.  */
      set = single_set (insn);
      CC_STATUS_INIT;
      if (set)
        {
          cc_status.value1 = SET_DEST (set);
          cc_status.flags |= CC_OVERFLOW_UNUSABLE;
        }
      break;

    case CC_COMPARE:
      set = single_set (insn);
      CC_STATUS_INIT;
      if (set)
        cc_status.value1 = SET_SRC (set);
      break;

    case CC_CLOBBER:
      /* Insn doesn't leave CC in a usable state.  */
      CC_STATUS_INIT;
      break;
    }
}

/* Choose mode for jump insn:
   1 - relative jump in range -63 <= x <= 62 ;
   2 - relative jump in range -2046 <= x <= 2045 ;
   3 - absolute jump (only for ATmega[16]03).  */

int
avr_jump_mode (rtx x, rtx insn)
{
  int dest_addr = INSN_ADDRESSES (INSN_UID (GET_CODE (x) == LABEL_REF
                                            ? XEXP (x, 0) : x));
  int cur_addr = INSN_ADDRESSES (INSN_UID (insn));
  int jump_distance = cur_addr - dest_addr;

  if (-63 <= jump_distance && jump_distance <= 62)
    return 1;
  else if (-2046 <= jump_distance && jump_distance <= 2045)
    return 2;
  else if (AVR_HAVE_JMP_CALL)
    return 3;

  return 2;
}

/* Return an AVR condition jump commands.
   X is a comparison RTX.
   LEN is a number returned by avr_jump_mode function.
   If REVERSE nonzero then condition code in X must be reversed.  */

const char*
ret_cond_branch (rtx x, int len, int reverse)
{
  RTX_CODE cond = reverse ? reverse_condition (GET_CODE (x)) : GET_CODE (x);

  switch (cond)
    {
    case GT:
      if (cc_prev_status.flags & CC_OVERFLOW_UNUSABLE)
	return (len == 1 ? ("breq .+2" CR_TAB
			    "brpl %0") :
		len == 2 ? ("breq .+4" CR_TAB
			    "brmi .+2" CR_TAB
			    "rjmp %0") :
		("breq .+6" CR_TAB
		 "brmi .+4" CR_TAB
		 "jmp %0"));

      else
	return (len == 1 ? ("breq .+2" CR_TAB
			    "brge %0") :
		len == 2 ? ("breq .+4" CR_TAB
			    "brlt .+2" CR_TAB
			    "rjmp %0") :
		("breq .+6" CR_TAB
		 "brlt .+4" CR_TAB
		 "jmp %0"));
    case GTU:
      return (len == 1 ? ("breq .+2" CR_TAB
                          "brsh %0") :
              len == 2 ? ("breq .+4" CR_TAB
                          "brlo .+2" CR_TAB
                          "rjmp %0") :
              ("breq .+6" CR_TAB
               "brlo .+4" CR_TAB
               "jmp %0"));
    case LE:
      if (cc_prev_status.flags & CC_OVERFLOW_UNUSABLE)
	return (len == 1 ? ("breq %0" CR_TAB
			    "brmi %0") :
		len == 2 ? ("breq .+2" CR_TAB
			    "brpl .+2" CR_TAB
			    "rjmp %0") :
		("breq .+2" CR_TAB
		 "brpl .+4" CR_TAB
		 "jmp %0"));
      else
	return (len == 1 ? ("breq %0" CR_TAB
			    "brlt %0") :
		len == 2 ? ("breq .+2" CR_TAB
			    "brge .+2" CR_TAB
			    "rjmp %0") :
		("breq .+2" CR_TAB
		 "brge .+4" CR_TAB
		 "jmp %0"));
    case LEU:
      return (len == 1 ? ("breq %0" CR_TAB
                          "brlo %0") :
              len == 2 ? ("breq .+2" CR_TAB
                          "brsh .+2" CR_TAB
			  "rjmp %0") :
              ("breq .+2" CR_TAB
               "brsh .+4" CR_TAB
	       "jmp %0"));
    default:
      if (reverse)
	{
	  switch (len)
	    {
	    case 1:
	      return "br%k1 %0";
	    case 2:
	      return ("br%j1 .+2" CR_TAB
		      "rjmp %0");
	    default:
	      return ("br%j1 .+4" CR_TAB
		      "jmp %0");
	    }
	}
      else
        {
          switch (len)
            {
            case 1:
              return "br%j1 %0";
            case 2:
              return ("br%k1 .+2" CR_TAB
                      "rjmp %0");
            default:
              return ("br%k1 .+4" CR_TAB
                      "jmp %0");
            }
        }
    }
  return "";
}


/* Worker function for `FINAL_PRESCAN_INSN'.  */
/* Output insn cost for next insn.  */

void
avr_final_prescan_insn (rtx insn, rtx *operand ATTRIBUTE_UNUSED,
                        int num_operands ATTRIBUTE_UNUSED)
{
  if (avr_log.rtx_costs)
    {
      rtx set = single_set (insn);

      if (set)
        fprintf (asm_out_file, "/* DEBUG: cost = %d.  */\n",
                 set_src_cost (SET_SRC (set), optimize_insn_for_speed_p ()));
      else
        fprintf (asm_out_file, "/* DEBUG: pattern-cost = %d.  */\n",
                 rtx_cost (PATTERN (insn), INSN, 0,
                           optimize_insn_for_speed_p()));
    }
}

/* Return 0 if undefined, 1 if always true or always false.  */

int
avr_simplify_comparison_p (enum machine_mode mode, RTX_CODE op, rtx x)
{
  unsigned int max = (mode == QImode ? 0xff :
                      mode == HImode ? 0xffff :
                      mode == PSImode ? 0xffffff :
                      mode == SImode ? 0xffffffff : 0);
  if (max && op && CONST_INT_P (x))
    {
      if (unsigned_condition (op) != op)
        max >>= 1;

      if (max != (INTVAL (x) & max)
          && INTVAL (x) != 0xff)
        return 1;
    }
  return 0;
}


/* Worker function for `FUNCTION_ARG_REGNO_P'.  */
/* Returns nonzero if REGNO is the number of a hard
   register in which function arguments are sometimes passed.  */

int
avr_function_arg_regno_p(int r)
{
  return (r >= 8 && r <= 25);
}


/* Worker function for `INIT_CUMULATIVE_ARGS'.  */
/* Initializing the variable cum for the state at the beginning
   of the argument list.  */

void
avr_init_cumulative_args (CUMULATIVE_ARGS *cum, tree fntype, rtx libname,
                          tree fndecl ATTRIBUTE_UNUSED)
{
  cum->nregs = 18;
  cum->regno = FIRST_CUM_REG;
  if (!libname && stdarg_p (fntype))
    cum->nregs = 0;

  /* Assume the calle may be tail called */

  cfun->machine->sibcall_fails = 0;
}

/* Returns the number of registers to allocate for a function argument.  */

static int
avr_num_arg_regs (enum machine_mode mode, const_tree type)
{
  int size;

  if (mode == BLKmode)
    size = int_size_in_bytes (type);
  else
    size = GET_MODE_SIZE (mode);

  /* Align all function arguments to start in even-numbered registers.
     Odd-sized arguments leave holes above them.  */

  return (size + 1) & ~1;
}


/* Implement `TARGET_FUNCTION_ARG'.  */
/* Controls whether a function argument is passed
   in a register, and which register.  */

static rtx
avr_function_arg (cumulative_args_t cum_v, enum machine_mode mode,
                  const_tree type, bool named ATTRIBUTE_UNUSED)
{
  CUMULATIVE_ARGS *cum = get_cumulative_args (cum_v);
  int bytes = avr_num_arg_regs (mode, type);

  if (cum->nregs && bytes <= cum->nregs)
    return gen_rtx_REG (mode, cum->regno - bytes);

  return NULL_RTX;
}


/* Implement `TARGET_FUNCTION_ARG_ADVANCE'.  */
/* Update the summarizer variable CUM to advance past an argument
   in the argument list.  */

static void
avr_function_arg_advance (cumulative_args_t cum_v, enum machine_mode mode,
                          const_tree type, bool named ATTRIBUTE_UNUSED)
{
  CUMULATIVE_ARGS *cum = get_cumulative_args (cum_v);
  int bytes = avr_num_arg_regs (mode, type);

  cum->nregs -= bytes;
  cum->regno -= bytes;

  /* A parameter is being passed in a call-saved register.  As the original
     contents of these regs has to be restored before leaving the function,
     a function must not pass arguments in call-saved regs in order to get
     tail-called.  */

  if (cum->regno >= 8
      && cum->nregs >= 0
      && !call_used_regs[cum->regno])
    {
      /* FIXME: We ship info on failing tail-call in struct machine_function.
         This uses internals of calls.c:expand_call() and the way args_so_far
         is used.  targetm.function_ok_for_sibcall() needs to be extended to
         pass &args_so_far, too.  At present, CUMULATIVE_ARGS is target
         dependent so that such an extension is not wanted.  */

      cfun->machine->sibcall_fails = 1;
    }

  /* Test if all registers needed by the ABI are actually available.  If the
     user has fixed a GPR needed to pass an argument, an (implicit) function
     call will clobber that fixed register.  See PR45099 for an example.  */

  if (cum->regno >= 8
      && cum->nregs >= 0)
    {
      int regno;

      for (regno = cum->regno; regno < cum->regno + bytes; regno++)
        if (fixed_regs[regno])
          warning (0, "fixed register %s used to pass parameter to function",
                   reg_names[regno]);
    }

  if (cum->nregs <= 0)
    {
      cum->nregs = 0;
      cum->regno = FIRST_CUM_REG;
    }
}

/* Implement `TARGET_FUNCTION_OK_FOR_SIBCALL' */
/* Decide whether we can make a sibling call to a function.  DECL is the
   declaration of the function being targeted by the call and EXP is the
   CALL_EXPR representing the call.  */

static bool
avr_function_ok_for_sibcall (tree decl_callee, tree exp_callee)
{
  tree fntype_callee;

  /* Tail-calling must fail if callee-saved regs are used to pass
     function args.  We must not tail-call when `epilogue_restores'
     is used.  Unfortunately, we cannot tell at this point if that
     actually will happen or not, and we cannot step back from
     tail-calling.  Thus, we inhibit tail-calling with -mcall-prologues.  */

  if (cfun->machine->sibcall_fails
      || TARGET_CALL_PROLOGUES)
    {
      return false;
    }

  fntype_callee = TREE_TYPE (CALL_EXPR_FN (exp_callee));

  if (decl_callee)
    {
      decl_callee = TREE_TYPE (decl_callee);
    }
  else
    {
      decl_callee = fntype_callee;

      while (FUNCTION_TYPE != TREE_CODE (decl_callee)
             && METHOD_TYPE != TREE_CODE (decl_callee))
        {
          decl_callee = TREE_TYPE (decl_callee);
        }
    }

  /* Ensure that caller and callee have compatible epilogues */

  if (cfun->machine->is_interrupt
      || cfun->machine->is_signal
      || cfun->machine->is_naked
      || avr_naked_function_p (decl_callee)
      /* FIXME: For OS_task and OS_main, this might be over-conservative.  */
      || (avr_OS_task_function_p (decl_callee)
          != cfun->machine->is_OS_task)
      || (avr_OS_main_function_p (decl_callee)
          != cfun->machine->is_OS_main))
    {
      return false;
    }

  return true;
}

/***********************************************************************
  Functions for outputting various mov's for a various modes
************************************************************************/

/* Return true if a value of mode MODE is read from flash by
   __load_* function from libgcc.  */

bool
avr_load_libgcc_p (rtx op)
{
  enum machine_mode mode = GET_MODE (op);
  int n_bytes = GET_MODE_SIZE (mode);

  return (n_bytes > 2
          && !AVR_HAVE_LPMX
          && avr_mem_flash_p (op));
}

/* Return true if a value of mode MODE is read by __xload_* function.  */

bool
avr_xload_libgcc_p (enum machine_mode mode)
{
  int n_bytes = GET_MODE_SIZE (mode);

  return (n_bytes > 1
          || avr_current_device->n_flash > 1);
}


/* Fixme: This is a hack because secondary reloads don't works as expected.

   Find an unused d-register to be used as scratch in INSN.
   EXCLUDE is either NULL_RTX or some register. In the case where EXCLUDE
   is a register, skip all possible return values that overlap EXCLUDE.
   The policy for the returned register is similar to that of
   `reg_unused_after', i.e. the returned register may overlap the SET_DEST
   of INSN.

   Return a QImode d-register or NULL_RTX if nothing found.  */

static rtx
avr_find_unused_d_reg (rtx insn, rtx exclude)
{
  int regno;
  bool isr_p = (avr_interrupt_function_p (current_function_decl)
                || avr_signal_function_p (current_function_decl));

  for (regno = 16; regno < 32; regno++)
    {
      rtx reg = all_regs_rtx[regno];

      if ((exclude
           && reg_overlap_mentioned_p (exclude, reg))
          || fixed_regs[regno])
        {
          continue;
        }

      /* Try non-live register */

      if (!df_regs_ever_live_p (regno)
          && (TREE_THIS_VOLATILE (current_function_decl)
              || cfun->machine->is_OS_task
              || cfun->machine->is_OS_main
              || (!isr_p && call_used_regs[regno])))
        {
          return reg;
        }

      /* Any live register can be used if it is unused after.
         Prologue/epilogue will care for it as needed.  */

      if (df_regs_ever_live_p (regno)
          && reg_unused_after (insn, reg))
        {
          return reg;
        }
    }

  return NULL_RTX;
}


/* Helper function for the next function in the case where only restricted
   version of LPM instruction is available.  */

static const char*
avr_out_lpm_no_lpmx (rtx insn, rtx *xop, int *plen)
{
  rtx dest = xop[0];
  rtx addr = xop[1];
  int n_bytes = GET_MODE_SIZE (GET_MODE (dest));
  int regno_dest;

  regno_dest = REGNO (dest);

  /* The implicit target register of LPM.  */
  xop[3] = lpm_reg_rtx;

  switch (GET_CODE (addr))
    {
    default:
      gcc_unreachable();

    case REG:

      gcc_assert (REG_Z == REGNO (addr));

      switch (n_bytes)
        {
        default:
          gcc_unreachable();

        case 1:
          avr_asm_len ("%4lpm", xop, plen, 1);

          if (regno_dest != LPM_REGNO)
            avr_asm_len ("mov %0,%3", xop, plen, 1);

          return "";

        case 2:
          if (REGNO (dest) == REG_Z)
            return avr_asm_len ("%4lpm"      CR_TAB
                                "push %3"    CR_TAB
                                "adiw %2,1"  CR_TAB
                                "%4lpm"      CR_TAB
                                "mov %B0,%3" CR_TAB
                                "pop %A0", xop, plen, 6);

          avr_asm_len ("%4lpm"      CR_TAB
                       "mov %A0,%3" CR_TAB
                       "adiw %2,1"  CR_TAB
                       "%4lpm"      CR_TAB
                       "mov %B0,%3", xop, plen, 5);

          if (!reg_unused_after (insn, addr))
            avr_asm_len ("sbiw %2,1", xop, plen, 1);

          break; /* 2 */
        }

      break; /* REG */

    case POST_INC:

      gcc_assert (REG_Z == REGNO (XEXP (addr, 0))
                  && n_bytes <= 4);

      if (regno_dest == LPM_REGNO)
        avr_asm_len ("%4lpm"      CR_TAB
                     "adiw %2,1", xop, plen, 2);
      else
        avr_asm_len ("%4lpm"      CR_TAB
                     "mov %A0,%3" CR_TAB
                     "adiw %2,1", xop, plen, 3);

      if (n_bytes >= 2)
        avr_asm_len ("%4lpm"      CR_TAB
                     "mov %B0,%3" CR_TAB
                     "adiw %2,1", xop, plen, 3);

      if (n_bytes >= 3)
        avr_asm_len ("%4lpm"      CR_TAB
                     "mov %C0,%3" CR_TAB
                     "adiw %2,1", xop, plen, 3);

      if (n_bytes >= 4)
        avr_asm_len ("%4lpm"      CR_TAB
                     "mov %D0,%3" CR_TAB
                     "adiw %2,1", xop, plen, 3);

      break; /* POST_INC */

    } /* switch CODE (addr) */

  return "";
}


/* If PLEN == NULL: Ouput instructions to load a value from a memory location
   OP[1] in AS1 to register OP[0].
   If PLEN != 0 set *PLEN to the length in words of the instruction sequence.
   Return "".  */

const char*
avr_out_lpm (rtx insn, rtx *op, int *plen)
{
  rtx xop[7];
  rtx dest = op[0];
  rtx src = SET_SRC (single_set (insn));
  rtx addr;
  int n_bytes = GET_MODE_SIZE (GET_MODE (dest));
  int segment;
  RTX_CODE code;
  addr_space_t as = MEM_ADDR_SPACE (src);

  if (plen)
    *plen = 0;

  if (MEM_P (dest))
    {
      warning (0, "writing to address space %qs not supported",
               avr_addrspace[MEM_ADDR_SPACE (dest)].name);

      return "";
    }

  addr = XEXP (src, 0);
  code = GET_CODE (addr);

  gcc_assert (REG_P (dest));
  gcc_assert (REG == code || POST_INC == code);

  xop[0] = dest;
  xop[1] = addr;
  xop[2] = lpm_addr_reg_rtx;
  xop[4] = xstring_empty;
  xop[5] = tmp_reg_rtx;
  xop[6] = XEXP (rampz_rtx, 0);

  segment = avr_addrspace[as].segment;

  /* Set RAMPZ as needed.  */

  if (segment)
    {
      xop[4] = GEN_INT (segment);
      xop[3] = avr_find_unused_d_reg (insn, lpm_addr_reg_rtx);

      if (xop[3] != NULL_RTX)
        {
          avr_asm_len ("ldi %3,%4" CR_TAB
                       "out %i6,%3", xop, plen, 2);
        }
      else if (segment == 1)
        {
          avr_asm_len ("clr %5" CR_TAB
                       "inc %5" CR_TAB
                       "out %i6,%5", xop, plen, 3);
        }
      else
        {
          avr_asm_len ("mov %5,%2"         CR_TAB
                       "ldi %2,%4"         CR_TAB
                       "out %i6,%2"  CR_TAB
                       "mov %2,%5", xop, plen, 4);
        }

      xop[4] = xstring_e;

      if (!AVR_HAVE_ELPMX)
        return avr_out_lpm_no_lpmx (insn, xop, plen);
    }
  else if (!AVR_HAVE_LPMX)
    {
      return avr_out_lpm_no_lpmx (insn, xop, plen);
    }

  /* We have [E]LPMX: Output reading from Flash the comfortable way.  */

  switch (GET_CODE (addr))
    {
    default:
      gcc_unreachable();

    case REG:

      gcc_assert (REG_Z == REGNO (addr));

      switch (n_bytes)
        {
        default:
          gcc_unreachable();

        case 1:
          return avr_asm_len ("%4lpm %0,%a2", xop, plen, 1);

        case 2:
          if (REGNO (dest) == REG_Z)
            return avr_asm_len ("%4lpm %5,%a2+" CR_TAB
                                "%4lpm %B0,%a2" CR_TAB
                                "mov %A0,%5", xop, plen, 3);
          else
            {
              avr_asm_len ("%4lpm %A0,%a2+" CR_TAB
                           "%4lpm %B0,%a2", xop, plen, 2);

              if (!reg_unused_after (insn, addr))
                avr_asm_len ("sbiw %2,1", xop, plen, 1);
            }

          break; /* 2 */

        case 3:

          avr_asm_len ("%4lpm %A0,%a2+" CR_TAB
                       "%4lpm %B0,%a2+" CR_TAB
                       "%4lpm %C0,%a2", xop, plen, 3);

          if (!reg_unused_after (insn, addr))
            avr_asm_len ("sbiw %2,2", xop, plen, 1);

          break; /* 3 */

        case 4:

          avr_asm_len ("%4lpm %A0,%a2+" CR_TAB
                       "%4lpm %B0,%a2+", xop, plen, 2);

          if (REGNO (dest) == REG_Z - 2)
            return avr_asm_len ("%4lpm %5,%a2+" CR_TAB
                                "%4lpm %C0,%a2"          CR_TAB
                                "mov %D0,%5", xop, plen, 3);
          else
            {
              avr_asm_len ("%4lpm %C0,%a2+" CR_TAB
                           "%4lpm %D0,%a2", xop, plen, 2);

              if (!reg_unused_after (insn, addr))
                avr_asm_len ("sbiw %2,3", xop, plen, 1);
            }

          break; /* 4 */
        } /* n_bytes */

      break; /* REG */

    case POST_INC:

      gcc_assert (REG_Z == REGNO (XEXP (addr, 0))
                  && n_bytes <= 4);

      avr_asm_len                    ("%4lpm %A0,%a2+", xop, plen, 1);
      if (n_bytes >= 2)  avr_asm_len ("%4lpm %B0,%a2+", xop, plen, 1);
      if (n_bytes >= 3)  avr_asm_len ("%4lpm %C0,%a2+", xop, plen, 1);
      if (n_bytes >= 4)  avr_asm_len ("%4lpm %D0,%a2+", xop, plen, 1);

      break; /* POST_INC */

    } /* switch CODE (addr) */

  if (xop[4] == xstring_e && AVR_HAVE_RAMPD)
    {
      /* Reset RAMPZ to 0 so that EBI devices don't read garbage from RAM.  */

      xop[0] = zero_reg_rtx;
      avr_asm_len ("out %i6,%0", xop, plen, 1);
    }

  return "";
}


/* Worker function for xload_8 insn.  */

const char*
avr_out_xload (rtx insn ATTRIBUTE_UNUSED, rtx *op, int *plen)
{
  rtx xop[4];

  xop[0] = op[0];
  xop[1] = op[1];
  xop[2] = lpm_addr_reg_rtx;
  xop[3] = AVR_HAVE_LPMX ? op[0] : lpm_reg_rtx;

  avr_asm_len (AVR_HAVE_LPMX ? "lpm %3,%a2" : "lpm", xop, plen, -1);

  avr_asm_len ("sbrc %1,7" CR_TAB
               "ld %3,%a2", xop, plen, 2);

  if (REGNO (xop[0]) != REGNO (xop[3]))
    avr_asm_len ("mov %0,%3", xop, plen, 1);

  return "";
}


const char*
output_movqi (rtx insn, rtx operands[], int *plen)
{
  rtx dest = operands[0];
  rtx src = operands[1];

  if (avr_mem_flash_p (src)
      || avr_mem_flash_p (dest))
    {
      return avr_out_lpm (insn, operands, plen);
    }

  gcc_assert (1 == GET_MODE_SIZE (GET_MODE (dest)));

  if (REG_P (dest))
    {
      if (REG_P (src)) /* mov r,r */
        {
          if (test_hard_reg_class (STACK_REG, dest))
            return avr_asm_len ("out %0,%1", operands, plen, -1);
          else if (test_hard_reg_class (STACK_REG, src))
            return avr_asm_len ("in %0,%1", operands, plen, -1);

          return avr_asm_len ("mov %0,%1", operands, plen, -1);
        }
      else if (CONSTANT_P (src))
        {
          output_reload_in_const (operands, NULL_RTX, plen, false);
          return "";
        }
      else if (MEM_P (src))
        return out_movqi_r_mr (insn, operands, plen); /* mov r,m */
    }
  else if (MEM_P (dest))
    {
      rtx xop[2];

      xop[0] = dest;
      xop[1] = src == CONST0_RTX (GET_MODE (dest)) ? zero_reg_rtx : src;

      return out_movqi_mr_r (insn, xop, plen);
    }

  return "";
}


const char *
output_movhi (rtx insn, rtx xop[], int *plen)
{
  rtx dest = xop[0];
  rtx src = xop[1];

  gcc_assert (GET_MODE_SIZE (GET_MODE (dest)) == 2);

  if (avr_mem_flash_p (src)
      || avr_mem_flash_p (dest))
    {
      return avr_out_lpm (insn, xop, plen);
    }

  gcc_assert (2 == GET_MODE_SIZE (GET_MODE (dest)));

  if (REG_P (dest))
    {
      if (REG_P (src)) /* mov r,r */
        {
          if (test_hard_reg_class (STACK_REG, dest))
            {
              if (AVR_HAVE_8BIT_SP)
                return avr_asm_len ("out __SP_L__,%A1", xop, plen, -1);

              if (AVR_XMEGA)
                return avr_asm_len ("out __SP_L__,%A1" CR_TAB
                                    "out __SP_H__,%B1", xop, plen, -2);

              /* Use simple load of SP if no interrupts are  used.  */

              return TARGET_NO_INTERRUPTS
                ? avr_asm_len ("out __SP_H__,%B1" CR_TAB
                               "out __SP_L__,%A1", xop, plen, -2)
                : avr_asm_len ("in __tmp_reg__,__SREG__"  CR_TAB
                               "cli"                      CR_TAB
                               "out __SP_H__,%B1"         CR_TAB
                               "out __SREG__,__tmp_reg__" CR_TAB
                               "out __SP_L__,%A1", xop, plen, -5);
            }
          else if (test_hard_reg_class (STACK_REG, src))
            {
              return !AVR_HAVE_SPH
                ? avr_asm_len ("in %A0,__SP_L__" CR_TAB
                               "clr %B0", xop, plen, -2)

                : avr_asm_len ("in %A0,__SP_L__" CR_TAB
                               "in %B0,__SP_H__", xop, plen, -2);
            }

          return AVR_HAVE_MOVW
            ? avr_asm_len ("movw %0,%1", xop, plen, -1)

            : avr_asm_len ("mov %A0,%A1" CR_TAB
                           "mov %B0,%B1", xop, plen, -2);
        } /* REG_P (src) */
      else if (CONSTANT_P (src))
        {
          return output_reload_inhi (xop, NULL, plen);
        }
      else if (MEM_P (src))
        {
          return out_movhi_r_mr (insn, xop, plen); /* mov r,m */
        }
    }
  else if (MEM_P (dest))
    {
      rtx xop[2];

      xop[0] = dest;
      xop[1] = src == CONST0_RTX (GET_MODE (dest)) ? zero_reg_rtx : src;

      return out_movhi_mr_r (insn, xop, plen);
    }

  fatal_insn ("invalid insn:", insn);

  return "";
}

static const char*
out_movqi_r_mr (rtx insn, rtx op[], int *plen)
{
  rtx dest = op[0];
  rtx src = op[1];
  rtx x = XEXP (src, 0);

  if (CONSTANT_ADDRESS_P (x))
    {
      return optimize > 0 && io_address_operand (x, QImode)
        ? avr_asm_len ("in %0,%i1", op, plen, -1)
        : avr_asm_len ("lds %0,%m1", op, plen, -2);
    }
  else if (GET_CODE (x) == PLUS
           && REG_P (XEXP (x, 0))
           && CONST_INT_P (XEXP (x, 1)))
    {
      /* memory access by reg+disp */

      int disp = INTVAL (XEXP (x, 1));

      if (disp - GET_MODE_SIZE (GET_MODE (src)) >= 63)
        {
          if (REGNO (XEXP (x, 0)) != REG_Y)
            fatal_insn ("incorrect insn:",insn);

          if (disp <= 63 + MAX_LD_OFFSET (GET_MODE (src)))
            return avr_asm_len ("adiw r28,%o1-63" CR_TAB
                                "ldd %0,Y+63"     CR_TAB
                                "sbiw r28,%o1-63", op, plen, -3);

          return avr_asm_len ("subi r28,lo8(-%o1)" CR_TAB
                              "sbci r29,hi8(-%o1)" CR_TAB
                              "ld %0,Y"            CR_TAB
                              "subi r28,lo8(%o1)"  CR_TAB
                              "sbci r29,hi8(%o1)", op, plen, -5);
        }
      else if (REGNO (XEXP (x, 0)) == REG_X)
        {
          /* This is a paranoid case LEGITIMIZE_RELOAD_ADDRESS must exclude
             it but I have this situation with extremal optimizing options.  */

          avr_asm_len ("adiw r26,%o1" CR_TAB
                       "ld %0,X", op, plen, -2);

          if (!reg_overlap_mentioned_p (dest, XEXP (x,0))
              && !reg_unused_after (insn, XEXP (x,0)))
            {
              avr_asm_len ("sbiw r26,%o1", op, plen, 1);
            }

          return "";
        }

      return avr_asm_len ("ldd %0,%1", op, plen, -1);
    }

  return avr_asm_len ("ld %0,%1", op, plen, -1);
}

static const char*
out_movhi_r_mr (rtx insn, rtx op[], int *plen)
{
  rtx dest = op[0];
  rtx src = op[1];
  rtx base = XEXP (src, 0);
  int reg_dest = true_regnum (dest);
  int reg_base = true_regnum (base);
  /* "volatile" forces reading low byte first, even if less efficient,
     for correct operation with 16-bit I/O registers.  */
  int mem_volatile_p = MEM_VOLATILE_P (src);

  if (reg_base > 0)
    {
      if (reg_dest == reg_base)         /* R = (R) */
        return avr_asm_len ("ld __tmp_reg__,%1+" CR_TAB
                            "ld %B0,%1"          CR_TAB
                            "mov %A0,__tmp_reg__", op, plen, -3);

      if (reg_base != REG_X)
        return avr_asm_len ("ld %A0,%1" CR_TAB
                            "ldd %B0,%1+1", op, plen, -2);

      avr_asm_len ("ld %A0,X+" CR_TAB
                   "ld %B0,X", op, plen, -2);

      if (!reg_unused_after (insn, base))
        avr_asm_len ("sbiw r26,1", op, plen, 1);

      return "";
    }
  else if (GET_CODE (base) == PLUS) /* (R + i) */
    {
      int disp = INTVAL (XEXP (base, 1));
      int reg_base = true_regnum (XEXP (base, 0));

      if (disp > MAX_LD_OFFSET (GET_MODE (src)))
        {
          if (REGNO (XEXP (base, 0)) != REG_Y)
            fatal_insn ("incorrect insn:",insn);

          return disp <= 63 + MAX_LD_OFFSET (GET_MODE (src))
            ? avr_asm_len ("adiw r28,%o1-62" CR_TAB
                           "ldd %A0,Y+62"    CR_TAB
                           "ldd %B0,Y+63"    CR_TAB
                           "sbiw r28,%o1-62", op, plen, -4)

            : avr_asm_len ("subi r28,lo8(-%o1)" CR_TAB
                           "sbci r29,hi8(-%o1)" CR_TAB
                           "ld %A0,Y"           CR_TAB
                           "ldd %B0,Y+1"        CR_TAB
                           "subi r28,lo8(%o1)"  CR_TAB
                           "sbci r29,hi8(%o1)", op, plen, -6);
        }

      /* This is a paranoid case. LEGITIMIZE_RELOAD_ADDRESS must exclude
         it but I have this situation with extremal
         optimization options.  */

      if (reg_base == REG_X)
        return reg_base == reg_dest
          ? avr_asm_len ("adiw r26,%o1"      CR_TAB
                         "ld __tmp_reg__,X+" CR_TAB
                         "ld %B0,X"          CR_TAB
                         "mov %A0,__tmp_reg__", op, plen, -4)

          : avr_asm_len ("adiw r26,%o1" CR_TAB
                         "ld %A0,X+"    CR_TAB
                         "ld %B0,X"     CR_TAB
                         "sbiw r26,%o1+1", op, plen, -4);

      return reg_base == reg_dest
        ? avr_asm_len ("ldd __tmp_reg__,%A1" CR_TAB
                       "ldd %B0,%B1"         CR_TAB
                       "mov %A0,__tmp_reg__", op, plen, -3)

        : avr_asm_len ("ldd %A0,%A1" CR_TAB
                       "ldd %B0,%B1", op, plen, -2);
    }
  else if (GET_CODE (base) == PRE_DEC) /* (--R) */
    {
      if (reg_overlap_mentioned_p (dest, XEXP (base, 0)))
        fatal_insn ("incorrect insn:", insn);

      if (!mem_volatile_p)
        return avr_asm_len ("ld %B0,%1" CR_TAB
                            "ld %A0,%1", op, plen, -2);

      return REGNO (XEXP (base, 0)) == REG_X
        ? avr_asm_len ("sbiw r26,2"  CR_TAB
                       "ld %A0,X+"   CR_TAB
                       "ld %B0,X"    CR_TAB
                       "sbiw r26,1", op, plen, -4)

        : avr_asm_len ("sbiw %r1,2"  CR_TAB
                       "ld %A0,%p1"  CR_TAB
                       "ldd %B0,%p1+1", op, plen, -3);
    }
  else if (GET_CODE (base) == POST_INC) /* (R++) */
    {
      if (reg_overlap_mentioned_p (dest, XEXP (base, 0)))
        fatal_insn ("incorrect insn:", insn);

      return avr_asm_len ("ld %A0,%1"  CR_TAB
                          "ld %B0,%1", op, plen, -2);
    }
  else if (CONSTANT_ADDRESS_P (base))
    {
      return optimize > 0 && io_address_operand (base, HImode)
        ? avr_asm_len ("in %A0,%i1" CR_TAB
                       "in %B0,%i1+1", op, plen, -2)

        : avr_asm_len ("lds %A0,%m1" CR_TAB
                       "lds %B0,%m1+1", op, plen, -4);
    }

  fatal_insn ("unknown move insn:",insn);
  return "";
}

static const char*
out_movsi_r_mr (rtx insn, rtx op[], int *l)
{
  rtx dest = op[0];
  rtx src = op[1];
  rtx base = XEXP (src, 0);
  int reg_dest = true_regnum (dest);
  int reg_base = true_regnum (base);
  int tmp;

  if (!l)
    l = &tmp;

  if (reg_base > 0)
    {
      if (reg_base == REG_X)        /* (R26) */
        {
          if (reg_dest == REG_X)
	    /* "ld r26,-X" is undefined */
	    return *l=7, ("adiw r26,3"        CR_TAB
			  "ld r29,X"          CR_TAB
			  "ld r28,-X"         CR_TAB
			  "ld __tmp_reg__,-X" CR_TAB
			  "sbiw r26,1"        CR_TAB
			  "ld r26,X"          CR_TAB
			  "mov r27,__tmp_reg__");
          else if (reg_dest == REG_X - 2)
            return *l=5, ("ld %A0,X+"          CR_TAB
                          "ld %B0,X+"          CR_TAB
                          "ld __tmp_reg__,X+"  CR_TAB
                          "ld %D0,X"           CR_TAB
                          "mov %C0,__tmp_reg__");
          else if (reg_unused_after (insn, base))
            return  *l=4, ("ld %A0,X+"  CR_TAB
                           "ld %B0,X+" CR_TAB
                           "ld %C0,X+" CR_TAB
                           "ld %D0,X");
          else
            return  *l=5, ("ld %A0,X+"  CR_TAB
                           "ld %B0,X+" CR_TAB
                           "ld %C0,X+" CR_TAB
                           "ld %D0,X"  CR_TAB
                           "sbiw r26,3");
        }
      else
        {
          if (reg_dest == reg_base)
            return *l=5, ("ldd %D0,%1+3" CR_TAB
                          "ldd %C0,%1+2" CR_TAB
                          "ldd __tmp_reg__,%1+1"  CR_TAB
                          "ld %A0,%1"  CR_TAB
                          "mov %B0,__tmp_reg__");
          else if (reg_base == reg_dest + 2)
            return *l=5, ("ld %A0,%1"             CR_TAB
                          "ldd %B0,%1+1"          CR_TAB
                          "ldd __tmp_reg__,%1+2"  CR_TAB
                          "ldd %D0,%1+3"          CR_TAB
                          "mov %C0,__tmp_reg__");
          else
            return *l=4, ("ld %A0,%1"    CR_TAB
                          "ldd %B0,%1+1" CR_TAB
                          "ldd %C0,%1+2" CR_TAB
                          "ldd %D0,%1+3");
        }
    }
  else if (GET_CODE (base) == PLUS) /* (R + i) */
    {
      int disp = INTVAL (XEXP (base, 1));

      if (disp > MAX_LD_OFFSET (GET_MODE (src)))
	{
	  if (REGNO (XEXP (base, 0)) != REG_Y)
	    fatal_insn ("incorrect insn:",insn);

	  if (disp <= 63 + MAX_LD_OFFSET (GET_MODE (src)))
	    return *l = 6, ("adiw r28,%o1-60" CR_TAB
			    "ldd %A0,Y+60"    CR_TAB
			    "ldd %B0,Y+61"    CR_TAB
			    "ldd %C0,Y+62"    CR_TAB
			    "ldd %D0,Y+63"    CR_TAB
			    "sbiw r28,%o1-60");

	  return *l = 8, ("subi r28,lo8(-%o1)" CR_TAB
			  "sbci r29,hi8(-%o1)" CR_TAB
			  "ld %A0,Y"           CR_TAB
			  "ldd %B0,Y+1"        CR_TAB
			  "ldd %C0,Y+2"        CR_TAB
			  "ldd %D0,Y+3"        CR_TAB
			  "subi r28,lo8(%o1)"  CR_TAB
			  "sbci r29,hi8(%o1)");
	}

      reg_base = true_regnum (XEXP (base, 0));
      if (reg_base == REG_X)
	{
	  /* R = (X + d) */
	  if (reg_dest == REG_X)
	    {
	      *l = 7;
	      /* "ld r26,-X" is undefined */
	      return ("adiw r26,%o1+3"    CR_TAB
		      "ld r29,X"          CR_TAB
		      "ld r28,-X"         CR_TAB
		      "ld __tmp_reg__,-X" CR_TAB
		      "sbiw r26,1"        CR_TAB
		      "ld r26,X"          CR_TAB
		      "mov r27,__tmp_reg__");
	    }
	  *l = 6;
	  if (reg_dest == REG_X - 2)
	    return ("adiw r26,%o1"      CR_TAB
		    "ld r24,X+"         CR_TAB
		    "ld r25,X+"         CR_TAB
		    "ld __tmp_reg__,X+" CR_TAB
		    "ld r27,X"          CR_TAB
		    "mov r26,__tmp_reg__");

	  return ("adiw r26,%o1" CR_TAB
		  "ld %A0,X+"    CR_TAB
		  "ld %B0,X+"    CR_TAB
		  "ld %C0,X+"    CR_TAB
		  "ld %D0,X"     CR_TAB
		  "sbiw r26,%o1+3");
	}
      if (reg_dest == reg_base)
        return *l=5, ("ldd %D0,%D1"          CR_TAB
                      "ldd %C0,%C1"          CR_TAB
                      "ldd __tmp_reg__,%B1"  CR_TAB
                      "ldd %A0,%A1"          CR_TAB
                      "mov %B0,__tmp_reg__");
      else if (reg_dest == reg_base - 2)
        return *l=5, ("ldd %A0,%A1"          CR_TAB
                      "ldd %B0,%B1"          CR_TAB
                      "ldd __tmp_reg__,%C1"  CR_TAB
                      "ldd %D0,%D1"          CR_TAB
                      "mov %C0,__tmp_reg__");
      return *l=4, ("ldd %A0,%A1" CR_TAB
                    "ldd %B0,%B1" CR_TAB
                    "ldd %C0,%C1" CR_TAB
                    "ldd %D0,%D1");
    }
  else if (GET_CODE (base) == PRE_DEC) /* (--R) */
    return *l=4, ("ld %D0,%1" CR_TAB
		  "ld %C0,%1" CR_TAB
		  "ld %B0,%1" CR_TAB
		  "ld %A0,%1");
  else if (GET_CODE (base) == POST_INC) /* (R++) */
    return *l=4, ("ld %A0,%1" CR_TAB
		  "ld %B0,%1" CR_TAB
		  "ld %C0,%1" CR_TAB
		  "ld %D0,%1");
  else if (CONSTANT_ADDRESS_P (base))
    return *l=8, ("lds %A0,%m1"   CR_TAB
                  "lds %B0,%m1+1" CR_TAB
                  "lds %C0,%m1+2" CR_TAB
                  "lds %D0,%m1+3");

  fatal_insn ("unknown move insn:",insn);
  return "";
}

static const char*
out_movsi_mr_r (rtx insn, rtx op[], int *l)
{
  rtx dest = op[0];
  rtx src = op[1];
  rtx base = XEXP (dest, 0);
  int reg_base = true_regnum (base);
  int reg_src = true_regnum (src);
  int tmp;

  if (!l)
    l = &tmp;

  if (CONSTANT_ADDRESS_P (base))
    return *l=8,("sts %m0,%A1" CR_TAB
                 "sts %m0+1,%B1" CR_TAB
                 "sts %m0+2,%C1" CR_TAB
                 "sts %m0+3,%D1");
  if (reg_base > 0)                 /* (r) */
    {
      if (reg_base == REG_X)                /* (R26) */
        {
          if (reg_src == REG_X)
            {
	      /* "st X+,r26" is undefined */
              if (reg_unused_after (insn, base))
		return *l=6, ("mov __tmp_reg__,r27" CR_TAB
			      "st X,r26"            CR_TAB
			      "adiw r26,1"          CR_TAB
			      "st X+,__tmp_reg__"   CR_TAB
			      "st X+,r28"           CR_TAB
			      "st X,r29");
              else
                return *l=7, ("mov __tmp_reg__,r27" CR_TAB
			      "st X,r26"            CR_TAB
			      "adiw r26,1"          CR_TAB
			      "st X+,__tmp_reg__"   CR_TAB
			      "st X+,r28"           CR_TAB
			      "st X,r29"            CR_TAB
			      "sbiw r26,3");
            }
          else if (reg_base == reg_src + 2)
            {
              if (reg_unused_after (insn, base))
                return *l=7, ("mov __zero_reg__,%C1" CR_TAB
                              "mov __tmp_reg__,%D1"  CR_TAB
                              "st %0+,%A1"           CR_TAB
                              "st %0+,%B1"           CR_TAB
                              "st %0+,__zero_reg__"  CR_TAB
                              "st %0,__tmp_reg__"    CR_TAB
                              "clr __zero_reg__");
              else
                return *l=8, ("mov __zero_reg__,%C1" CR_TAB
                              "mov __tmp_reg__,%D1"  CR_TAB
                              "st %0+,%A1"           CR_TAB
                              "st %0+,%B1"           CR_TAB
                              "st %0+,__zero_reg__"  CR_TAB
                              "st %0,__tmp_reg__"    CR_TAB
                              "clr __zero_reg__"     CR_TAB
                              "sbiw r26,3");
            }
          return *l=5, ("st %0+,%A1" CR_TAB
                        "st %0+,%B1" CR_TAB
                        "st %0+,%C1" CR_TAB
                        "st %0,%D1"  CR_TAB
                        "sbiw r26,3");
        }
      else
        return *l=4, ("st %0,%A1"    CR_TAB
		      "std %0+1,%B1" CR_TAB
		      "std %0+2,%C1" CR_TAB
		      "std %0+3,%D1");
    }
  else if (GET_CODE (base) == PLUS) /* (R + i) */
    {
      int disp = INTVAL (XEXP (base, 1));
      reg_base = REGNO (XEXP (base, 0));
      if (disp > MAX_LD_OFFSET (GET_MODE (dest)))
	{
	  if (reg_base != REG_Y)
	    fatal_insn ("incorrect insn:",insn);

	  if (disp <= 63 + MAX_LD_OFFSET (GET_MODE (dest)))
	    return *l = 6, ("adiw r28,%o0-60" CR_TAB
			    "std Y+60,%A1"    CR_TAB
			    "std Y+61,%B1"    CR_TAB
			    "std Y+62,%C1"    CR_TAB
			    "std Y+63,%D1"    CR_TAB
			    "sbiw r28,%o0-60");

	  return *l = 8, ("subi r28,lo8(-%o0)" CR_TAB
			  "sbci r29,hi8(-%o0)" CR_TAB
			  "st Y,%A1"           CR_TAB
			  "std Y+1,%B1"        CR_TAB
			  "std Y+2,%C1"        CR_TAB
			  "std Y+3,%D1"        CR_TAB
			  "subi r28,lo8(%o0)"  CR_TAB
			  "sbci r29,hi8(%o0)");
	}
      if (reg_base == REG_X)
	{
	  /* (X + d) = R */
	  if (reg_src == REG_X)
	    {
	      *l = 9;
	      return ("mov __tmp_reg__,r26"  CR_TAB
		      "mov __zero_reg__,r27" CR_TAB
		      "adiw r26,%o0"         CR_TAB
		      "st X+,__tmp_reg__"    CR_TAB
		      "st X+,__zero_reg__"   CR_TAB
		      "st X+,r28"            CR_TAB
		      "st X,r29"             CR_TAB
		      "clr __zero_reg__"     CR_TAB
		      "sbiw r26,%o0+3");
	    }
	  else if (reg_src == REG_X - 2)
	    {
	      *l = 9;
	      return ("mov __tmp_reg__,r26"  CR_TAB
		      "mov __zero_reg__,r27" CR_TAB
		      "adiw r26,%o0"         CR_TAB
		      "st X+,r24"            CR_TAB
		      "st X+,r25"            CR_TAB
		      "st X+,__tmp_reg__"    CR_TAB
		      "st X,__zero_reg__"    CR_TAB
		      "clr __zero_reg__"     CR_TAB
		      "sbiw r26,%o0+3");
	    }
	  *l = 6;
	  return ("adiw r26,%o0" CR_TAB
		  "st X+,%A1"    CR_TAB
		  "st X+,%B1"    CR_TAB
		  "st X+,%C1"    CR_TAB
		  "st X,%D1"     CR_TAB
		  "sbiw r26,%o0+3");
	}
      return *l=4, ("std %A0,%A1" CR_TAB
		    "std %B0,%B1" CR_TAB
		    "std %C0,%C1" CR_TAB
		    "std %D0,%D1");
    }
  else if (GET_CODE (base) == PRE_DEC) /* (--R) */
    return *l=4, ("st %0,%D1" CR_TAB
		  "st %0,%C1" CR_TAB
		  "st %0,%B1" CR_TAB
		  "st %0,%A1");
  else if (GET_CODE (base) == POST_INC) /* (R++) */
    return *l=4, ("st %0,%A1" CR_TAB
		  "st %0,%B1" CR_TAB
		  "st %0,%C1" CR_TAB
		  "st %0,%D1");
  fatal_insn ("unknown move insn:",insn);
  return "";
}

const char *
output_movsisf (rtx insn, rtx operands[], int *l)
{
  int dummy;
  rtx dest = operands[0];
  rtx src = operands[1];
  int *real_l = l;

  if (avr_mem_flash_p (src)
      || avr_mem_flash_p (dest))
    {
      return avr_out_lpm (insn, operands, real_l);
    }

  if (!l)
    l = &dummy;

  gcc_assert (4 == GET_MODE_SIZE (GET_MODE (dest)));
  if (REG_P (dest))
    {
      if (REG_P (src)) /* mov r,r */
	{
	  if (true_regnum (dest) > true_regnum (src))
	    {
	      if (AVR_HAVE_MOVW)
		{
		  *l = 2;
		  return ("movw %C0,%C1" CR_TAB
			  "movw %A0,%A1");
		}
	      *l = 4;
	      return ("mov %D0,%D1" CR_TAB
		      "mov %C0,%C1" CR_TAB
		      "mov %B0,%B1" CR_TAB
		      "mov %A0,%A1");
	    }
	  else
	    {
	      if (AVR_HAVE_MOVW)
		{
		  *l = 2;
		  return ("movw %A0,%A1" CR_TAB
			  "movw %C0,%C1");
		}
	      *l = 4;
	      return ("mov %A0,%A1" CR_TAB
		      "mov %B0,%B1" CR_TAB
		      "mov %C0,%C1" CR_TAB
		      "mov %D0,%D1");
	    }
	}
      else if (CONSTANT_P (src))
	{
          return output_reload_insisf (operands, NULL_RTX, real_l);
        }
      else if (MEM_P (src))
	return out_movsi_r_mr (insn, operands, real_l); /* mov r,m */
    }
  else if (MEM_P (dest))
    {
      const char *templ;

      if (src == CONST0_RTX (GET_MODE (dest)))
	  operands[1] = zero_reg_rtx;

      templ = out_movsi_mr_r (insn, operands, real_l);

      if (!real_l)
	output_asm_insn (templ, operands);

      operands[1] = src;
      return "";
    }
  fatal_insn ("invalid insn:", insn);
  return "";
}


/* Handle loads of 24-bit types from memory to register.  */

static const char*
avr_out_load_psi (rtx insn, rtx *op, int *plen)
{
  rtx dest = op[0];
  rtx src = op[1];
  rtx base = XEXP (src, 0);
  int reg_dest = true_regnum (dest);
  int reg_base = true_regnum (base);

  if (reg_base > 0)
    {
      if (reg_base == REG_X)        /* (R26) */
        {
          if (reg_dest == REG_X)
            /* "ld r26,-X" is undefined */
            return avr_asm_len ("adiw r26,2"        CR_TAB
                                "ld r28,X"          CR_TAB
                                "ld __tmp_reg__,-X" CR_TAB
                                "sbiw r26,1"        CR_TAB
                                "ld r26,X"          CR_TAB
                                "mov r27,__tmp_reg__", op, plen, -6);
          else
            {
              avr_asm_len ("ld %A0,X+" CR_TAB
                           "ld %B0,X+" CR_TAB
                           "ld %C0,X", op, plen, -3);

              if (reg_dest != REG_X - 2
                  && !reg_unused_after (insn, base))
                {
                  avr_asm_len ("sbiw r26,2", op, plen, 1);
                }

              return "";
            }
        }
      else /* reg_base != REG_X */
        {
          if (reg_dest == reg_base)
            return avr_asm_len ("ldd %C0,%1+2"          CR_TAB
                                "ldd __tmp_reg__,%1+1"  CR_TAB
                                "ld  %A0,%1"            CR_TAB
                                "mov %B0,__tmp_reg__", op, plen, -4);
          else
            return avr_asm_len ("ld  %A0,%1"    CR_TAB
                                "ldd %B0,%1+1"  CR_TAB
                                "ldd %C0,%1+2", op, plen, -3);
        }
    }
  else if (GET_CODE (base) == PLUS) /* (R + i) */
    {
      int disp = INTVAL (XEXP (base, 1));

      if (disp > MAX_LD_OFFSET (GET_MODE (src)))
        {
          if (REGNO (XEXP (base, 0)) != REG_Y)
            fatal_insn ("incorrect insn:",insn);

          if (disp <= 63 + MAX_LD_OFFSET (GET_MODE (src)))
            return avr_asm_len ("adiw r28,%o1-61" CR_TAB
                                "ldd %A0,Y+61"    CR_TAB
                                "ldd %B0,Y+62"    CR_TAB
                                "ldd %C0,Y+63"    CR_TAB
                                "sbiw r28,%o1-61", op, plen, -5);

          return avr_asm_len ("subi r28,lo8(-%o1)" CR_TAB
                              "sbci r29,hi8(-%o1)" CR_TAB
                              "ld  %A0,Y"           CR_TAB
                              "ldd %B0,Y+1"        CR_TAB
                              "ldd %C0,Y+2"        CR_TAB
                              "subi r28,lo8(%o1)"  CR_TAB
                              "sbci r29,hi8(%o1)", op, plen, -7);
        }

      reg_base = true_regnum (XEXP (base, 0));
      if (reg_base == REG_X)
        {
          /* R = (X + d) */
          if (reg_dest == REG_X)
            {
              /* "ld r26,-X" is undefined */
              return avr_asm_len ("adiw r26,%o1+2"     CR_TAB
                                  "ld  r28,X"          CR_TAB
                                  "ld  __tmp_reg__,-X" CR_TAB
                                  "sbiw r26,1"         CR_TAB
                                  "ld  r26,X"          CR_TAB
                                  "mov r27,__tmp_reg__", op, plen, -6);
            }

          avr_asm_len ("adiw r26,%o1" CR_TAB
                       "ld %A0,X+"    CR_TAB
                       "ld %B0,X+"    CR_TAB
                       "ld %C0,X", op, plen, -4);

          if (reg_dest != REG_W
              && !reg_unused_after (insn, XEXP (base, 0)))
            avr_asm_len ("sbiw r26,%o1+2", op, plen, 1);

          return "";
        }

      if (reg_dest == reg_base)
        return avr_asm_len ("ldd %C0,%C1" CR_TAB
                            "ldd __tmp_reg__,%B1"  CR_TAB
                            "ldd %A0,%A1" CR_TAB
                            "mov %B0,__tmp_reg__", op, plen, -4);

        return avr_asm_len ("ldd %A0,%A1" CR_TAB
                            "ldd %B0,%B1" CR_TAB
                            "ldd %C0,%C1", op, plen, -3);
    }
  else if (GET_CODE (base) == PRE_DEC) /* (--R) */
    return avr_asm_len ("ld %C0,%1" CR_TAB
                        "ld %B0,%1" CR_TAB
                        "ld %A0,%1", op, plen, -3);
  else if (GET_CODE (base) == POST_INC) /* (R++) */
    return avr_asm_len ("ld %A0,%1" CR_TAB
                        "ld %B0,%1" CR_TAB
                        "ld %C0,%1", op, plen, -3);

  else if (CONSTANT_ADDRESS_P (base))
    return avr_asm_len ("lds %A0,%m1" CR_TAB
                        "lds %B0,%m1+1" CR_TAB
                        "lds %C0,%m1+2", op, plen , -6);

  fatal_insn ("unknown move insn:",insn);
  return "";
}

/* Handle store of 24-bit type from register or zero to memory.  */

static const char*
avr_out_store_psi (rtx insn, rtx *op, int *plen)
{
  rtx dest = op[0];
  rtx src = op[1];
  rtx base = XEXP (dest, 0);
  int reg_base = true_regnum (base);

  if (CONSTANT_ADDRESS_P (base))
    return avr_asm_len ("sts %m0,%A1"   CR_TAB
                        "sts %m0+1,%B1" CR_TAB
                        "sts %m0+2,%C1", op, plen, -6);

  if (reg_base > 0)                 /* (r) */
    {
      if (reg_base == REG_X)        /* (R26) */
        {
          gcc_assert (!reg_overlap_mentioned_p (base, src));

          avr_asm_len ("st %0+,%A1"  CR_TAB
                       "st %0+,%B1" CR_TAB
                       "st %0,%C1", op, plen, -3);

          if (!reg_unused_after (insn, base))
            avr_asm_len ("sbiw r26,2", op, plen, 1);

          return "";
        }
      else
        return avr_asm_len ("st %0,%A1"    CR_TAB
                            "std %0+1,%B1" CR_TAB
                            "std %0+2,%C1", op, plen, -3);
    }
  else if (GET_CODE (base) == PLUS) /* (R + i) */
    {
      int disp = INTVAL (XEXP (base, 1));
      reg_base = REGNO (XEXP (base, 0));

      if (disp > MAX_LD_OFFSET (GET_MODE (dest)))
        {
          if (reg_base != REG_Y)
            fatal_insn ("incorrect insn:",insn);

          if (disp <= 63 + MAX_LD_OFFSET (GET_MODE (dest)))
            return avr_asm_len ("adiw r28,%o0-61" CR_TAB
                                "std Y+61,%A1"    CR_TAB
                                "std Y+62,%B1"    CR_TAB
                                "std Y+63,%C1"    CR_TAB
                                "sbiw r28,%o0-60", op, plen, -5);

          return avr_asm_len ("subi r28,lo8(-%o0)" CR_TAB
                              "sbci r29,hi8(-%o0)" CR_TAB
                              "st Y,%A1"           CR_TAB
                              "std Y+1,%B1"        CR_TAB
                              "std Y+2,%C1"        CR_TAB
                              "subi r28,lo8(%o0)"  CR_TAB
                              "sbci r29,hi8(%o0)", op, plen, -7);
        }
      if (reg_base == REG_X)
        {
          /* (X + d) = R */
          gcc_assert (!reg_overlap_mentioned_p (XEXP (base, 0), src));

          avr_asm_len ("adiw r26,%o0" CR_TAB
                       "st X+,%A1"    CR_TAB
                       "st X+,%B1"    CR_TAB
                       "st X,%C1", op, plen, -4);

          if (!reg_unused_after (insn, XEXP (base, 0)))
            avr_asm_len ("sbiw r26,%o0+2", op, plen, 1);

          return "";
        }

      return avr_asm_len ("std %A0,%A1" CR_TAB
                          "std %B0,%B1" CR_TAB
                          "std %C0,%C1", op, plen, -3);
    }
  else if (GET_CODE (base) == PRE_DEC) /* (--R) */
    return avr_asm_len ("st %0,%C1" CR_TAB
                        "st %0,%B1" CR_TAB
                        "st %0,%A1", op, plen, -3);
  else if (GET_CODE (base) == POST_INC) /* (R++) */
    return avr_asm_len ("st %0,%A1" CR_TAB
                        "st %0,%B1" CR_TAB
                        "st %0,%C1", op, plen, -3);

  fatal_insn ("unknown move insn:",insn);
  return "";
}


/* Move around 24-bit stuff.  */

const char *
avr_out_movpsi (rtx insn, rtx *op, int *plen)
{
  rtx dest = op[0];
  rtx src = op[1];

  if (avr_mem_flash_p (src)
      || avr_mem_flash_p (dest))
    {
      return avr_out_lpm (insn, op, plen);
    }

  if (register_operand (dest, VOIDmode))
    {
      if (register_operand (src, VOIDmode)) /* mov r,r */
        {
          if (true_regnum (dest) > true_regnum (src))
            {
              avr_asm_len ("mov %C0,%C1", op, plen, -1);

              if (AVR_HAVE_MOVW)
                return avr_asm_len ("movw %A0,%A1", op, plen, 1);
              else
                return avr_asm_len ("mov %B0,%B1"  CR_TAB
                                    "mov %A0,%A1", op, plen, 2);
            }
          else
            {
              if (AVR_HAVE_MOVW)
                avr_asm_len ("movw %A0,%A1", op, plen, -1);
              else
                avr_asm_len ("mov %A0,%A1"  CR_TAB
                             "mov %B0,%B1", op, plen, -2);

              return avr_asm_len ("mov %C0,%C1", op, plen, 1);
            }
        }
      else if (CONSTANT_P (src))
        {
          return avr_out_reload_inpsi (op, NULL_RTX, plen);
        }
      else if (MEM_P (src))
        return avr_out_load_psi (insn, op, plen); /* mov r,m */
    }
  else if (MEM_P (dest))
    {
      rtx xop[2];

      xop[0] = dest;
      xop[1] = src == CONST0_RTX (GET_MODE (dest)) ? zero_reg_rtx : src;

      return avr_out_store_psi (insn, xop, plen);
    }

  fatal_insn ("invalid insn:", insn);
  return "";
}


static const char*
out_movqi_mr_r (rtx insn, rtx op[], int *plen)
{
  rtx dest = op[0];
  rtx src = op[1];
  rtx x = XEXP (dest, 0);

  if (CONSTANT_ADDRESS_P (x))
    {
      return optimize > 0 && io_address_operand (x, QImode)
        ? avr_asm_len ("out %i0,%1", op, plen, -1)
        : avr_asm_len ("sts %m0,%1", op, plen, -2);
    }
  else if (GET_CODE (x) == PLUS
           && REG_P (XEXP (x, 0))
           && CONST_INT_P (XEXP (x, 1)))
    {
      /* memory access by reg+disp */

      int disp = INTVAL (XEXP (x, 1));

      if (disp - GET_MODE_SIZE (GET_MODE (dest)) >= 63)
        {
          if (REGNO (XEXP (x, 0)) != REG_Y)
            fatal_insn ("incorrect insn:",insn);

          if (disp <= 63 + MAX_LD_OFFSET (GET_MODE (dest)))
            return avr_asm_len ("adiw r28,%o0-63" CR_TAB
                                "std Y+63,%1"     CR_TAB
                                "sbiw r28,%o0-63", op, plen, -3);

          return avr_asm_len ("subi r28,lo8(-%o0)" CR_TAB
                              "sbci r29,hi8(-%o0)" CR_TAB
                              "st Y,%1"            CR_TAB
                              "subi r28,lo8(%o0)"  CR_TAB
                              "sbci r29,hi8(%o0)", op, plen, -5);
        }
      else if (REGNO (XEXP (x,0)) == REG_X)
        {
          if (reg_overlap_mentioned_p (src, XEXP (x, 0)))
            {
              avr_asm_len ("mov __tmp_reg__,%1" CR_TAB
                           "adiw r26,%o0"       CR_TAB
                           "st X,__tmp_reg__", op, plen, -3);
            }
          else
            {
              avr_asm_len ("adiw r26,%o0" CR_TAB
                           "st X,%1", op, plen, -2);
            }

          if (!reg_unused_after (insn, XEXP (x,0)))
            avr_asm_len ("sbiw r26,%o0", op, plen, 1);

          return "";
        }

      return avr_asm_len ("std %0,%1", op, plen, -1);
    }

  return avr_asm_len ("st %0,%1", op, plen, -1);
}


/* Helper for the next function for XMEGA.  It does the same
   but with low byte first.  */

static const char*
avr_out_movhi_mr_r_xmega (rtx insn, rtx op[], int *plen)
{
  rtx dest = op[0];
  rtx src = op[1];
  rtx base = XEXP (dest, 0);
  int reg_base = true_regnum (base);
  int reg_src = true_regnum (src);

  /* "volatile" forces writing low byte first, even if less efficient,
     for correct operation with 16-bit I/O registers like SP.  */
  int mem_volatile_p = MEM_VOLATILE_P (dest);

  if (CONSTANT_ADDRESS_P (base))
    return optimize > 0 && io_address_operand (base, HImode)
      ? avr_asm_len ("out %i0,%A1" CR_TAB
                     "out %i0+1,%B1", op, plen, -2)

      : avr_asm_len ("sts %m0,%A1" CR_TAB
                     "sts %m0+1,%B1", op, plen, -4);

  if (reg_base > 0)
    {
      if (reg_base != REG_X)
        return avr_asm_len ("st %0,%A1" CR_TAB
                            "std %0+1,%B1", op, plen, -2);

      if (reg_src == REG_X)
        /* "st X+,r26" and "st -X,r26" are undefined.  */
        avr_asm_len ("mov __tmp_reg__,r27" CR_TAB
                     "st X,r26"            CR_TAB
                     "adiw r26,1"          CR_TAB
                     "st X,__tmp_reg__", op, plen, -4);
      else
        avr_asm_len ("st X+,%A1" CR_TAB
                     "st X,%B1", op, plen, -2);

      return reg_unused_after (insn, base)
        ? ""
        : avr_asm_len ("sbiw r26,1", op, plen, 1);
    }
  else if (GET_CODE (base) == PLUS)
    {
      int disp = INTVAL (XEXP (base, 1));
      reg_base = REGNO (XEXP (base, 0));
      if (disp > MAX_LD_OFFSET (GET_MODE (dest)))
        {
          if (reg_base != REG_Y)
            fatal_insn ("incorrect insn:",insn);

          return disp <= 63 + MAX_LD_OFFSET (GET_MODE (dest))
            ? avr_asm_len ("adiw r28,%o0-62" CR_TAB
                           "std Y+62,%A1"    CR_TAB
                           "std Y+63,%B1"    CR_TAB
                           "sbiw r28,%o0-62", op, plen, -4)

            : avr_asm_len ("subi r28,lo8(-%o0)" CR_TAB
                           "sbci r29,hi8(-%o0)" CR_TAB
                           "st Y,%A1"           CR_TAB
                           "std Y+1,%B1"        CR_TAB
                           "subi r28,lo8(%o0)"  CR_TAB
                           "sbci r29,hi8(%o0)", op, plen, -6);
        }

      if (reg_base != REG_X)
        return avr_asm_len ("std %A0,%A1" CR_TAB
                            "std %B0,%B1", op, plen, -2);
      /* (X + d) = R */
      return reg_src == REG_X
        ? avr_asm_len ("mov __tmp_reg__,r26"  CR_TAB
                       "mov __zero_reg__,r27" CR_TAB
                       "adiw r26,%o0"         CR_TAB
                       "st X+,__tmp_reg__"    CR_TAB
                       "st X,__zero_reg__"    CR_TAB
                       "clr __zero_reg__"     CR_TAB
                       "sbiw r26,%o0+1", op, plen, -7)

        : avr_asm_len ("adiw r26,%o0" CR_TAB
                       "st X+,%A1"    CR_TAB
                       "st X,%B1"     CR_TAB
                       "sbiw r26,%o0+1", op, plen, -4);
    }
  else if (GET_CODE (base) == PRE_DEC) /* (--R) */
    {
      if (!mem_volatile_p)
        return avr_asm_len ("st %0,%B1" CR_TAB
                            "st %0,%A1", op, plen, -2);

      return REGNO (XEXP (base, 0)) == REG_X
        ? avr_asm_len ("sbiw r26,2"  CR_TAB
                       "st X+,%A1"   CR_TAB
                       "st X,%B1"    CR_TAB
                       "sbiw r26,1", op, plen, -4)

        : avr_asm_len ("sbiw %r0,2"  CR_TAB
                       "st %p0,%A1"  CR_TAB
                       "std %p0+1,%B1", op, plen, -3);
    }
  else if (GET_CODE (base) == POST_INC) /* (R++) */
    {
      return avr_asm_len ("st %0,%A1"  CR_TAB
                          "st %0,%B1", op, plen, -2);

    }
  fatal_insn ("unknown move insn:",insn);
  return "";
}


static const char*
out_movhi_mr_r (rtx insn, rtx op[], int *plen)
{
  rtx dest = op[0];
  rtx src = op[1];
  rtx base = XEXP (dest, 0);
  int reg_base = true_regnum (base);
  int reg_src = true_regnum (src);
  int mem_volatile_p;

  /* "volatile" forces writing high-byte first (no-xmega) resp.
     low-byte first (xmega) even if less efficient, for correct
     operation with 16-bit I/O registers like.  */

  if (AVR_XMEGA)
    return avr_out_movhi_mr_r_xmega (insn, op, plen);

  mem_volatile_p = MEM_VOLATILE_P (dest);

  if (CONSTANT_ADDRESS_P (base))
    return optimize > 0 && io_address_operand (base, HImode)
      ? avr_asm_len ("out %i0+1,%B1" CR_TAB
                     "out %i0,%A1", op, plen, -2)

      : avr_asm_len ("sts %m0+1,%B1" CR_TAB
                     "sts %m0,%A1", op, plen, -4);

  if (reg_base > 0)
    {
      if (reg_base != REG_X)
        return avr_asm_len ("std %0+1,%B1" CR_TAB
                            "st %0,%A1", op, plen, -2);

      if (reg_src == REG_X)
        /* "st X+,r26" and "st -X,r26" are undefined.  */
        return !mem_volatile_p && reg_unused_after (insn, src)
          ? avr_asm_len ("mov __tmp_reg__,r27" CR_TAB
                         "st X,r26"            CR_TAB
                         "adiw r26,1"          CR_TAB
                         "st X,__tmp_reg__", op, plen, -4)

          : avr_asm_len ("mov __tmp_reg__,r27" CR_TAB
                         "adiw r26,1"          CR_TAB
                         "st X,__tmp_reg__"    CR_TAB
                         "sbiw r26,1"          CR_TAB
                         "st X,r26", op, plen, -5);

      return !mem_volatile_p && reg_unused_after (insn, base)
        ? avr_asm_len ("st X+,%A1" CR_TAB
                       "st X,%B1", op, plen, -2)
        : avr_asm_len ("adiw r26,1" CR_TAB
                       "st X,%B1"   CR_TAB
                       "st -X,%A1", op, plen, -3);
    }
  else if (GET_CODE (base) == PLUS)
    {
      int disp = INTVAL (XEXP (base, 1));
      reg_base = REGNO (XEXP (base, 0));
      if (disp > MAX_LD_OFFSET (GET_MODE (dest)))
        {
          if (reg_base != REG_Y)
            fatal_insn ("incorrect insn:",insn);

          return disp <= 63 + MAX_LD_OFFSET (GET_MODE (dest))
            ? avr_asm_len ("adiw r28,%o0-62" CR_TAB
                           "std Y+63,%B1"    CR_TAB
                           "std Y+62,%A1"    CR_TAB
                           "sbiw r28,%o0-62", op, plen, -4)

            : avr_asm_len ("subi r28,lo8(-%o0)" CR_TAB
                           "sbci r29,hi8(-%o0)" CR_TAB
                           "std Y+1,%B1"        CR_TAB
                           "st Y,%A1"           CR_TAB
                           "subi r28,lo8(%o0)"  CR_TAB
                           "sbci r29,hi8(%o0)", op, plen, -6);
        }

      if (reg_base != REG_X)
        return avr_asm_len ("std %B0,%B1" CR_TAB
                            "std %A0,%A1", op, plen, -2);
      /* (X + d) = R */
      return reg_src == REG_X
        ? avr_asm_len ("mov __tmp_reg__,r26"  CR_TAB
                       "mov __zero_reg__,r27" CR_TAB
                       "adiw r26,%o0+1"       CR_TAB
                       "st X,__zero_reg__"    CR_TAB
                       "st -X,__tmp_reg__"    CR_TAB
                       "clr __zero_reg__"     CR_TAB
                       "sbiw r26,%o0", op, plen, -7)

        : avr_asm_len ("adiw r26,%o0+1" CR_TAB
                       "st X,%B1"       CR_TAB
                       "st -X,%A1"      CR_TAB
                       "sbiw r26,%o0", op, plen, -4);
    }
  else if (GET_CODE (base) == PRE_DEC) /* (--R) */
    {
      return avr_asm_len ("st %0,%B1" CR_TAB
                          "st %0,%A1", op, plen, -2);
    }
  else if (GET_CODE (base) == POST_INC) /* (R++) */
    {
      if (!mem_volatile_p)
        return avr_asm_len ("st %0,%A1"  CR_TAB
                            "st %0,%B1", op, plen, -2);

      return REGNO (XEXP (base, 0)) == REG_X
        ? avr_asm_len ("adiw r26,1"  CR_TAB
                       "st X,%B1"    CR_TAB
                       "st -X,%A1"   CR_TAB
                       "adiw r26,2", op, plen, -4)

        : avr_asm_len ("std %p0+1,%B1" CR_TAB
                       "st %p0,%A1"    CR_TAB
                       "adiw %r0,2", op, plen, -3);
    }
  fatal_insn ("unknown move insn:",insn);
  return "";
}

/* Return 1 if frame pointer for current function required.  */

static bool
avr_frame_pointer_required_p (void)
{
  return (cfun->calls_alloca
          || cfun->calls_setjmp
          || cfun->has_nonlocal_label
          || crtl->args.info.nregs == 0
          || get_frame_size () > 0);
}

/* Returns the condition of compare insn INSN, or UNKNOWN.  */

static RTX_CODE
compare_condition (rtx insn)
{
  rtx next = next_real_insn (insn);

  if (next && JUMP_P (next))
    {
      rtx pat = PATTERN (next);
      rtx src = SET_SRC (pat);

      if (IF_THEN_ELSE == GET_CODE (src))
        return GET_CODE (XEXP (src, 0));
    }

  return UNKNOWN;
}


/* Returns true iff INSN is a tst insn that only tests the sign.  */

static bool
compare_sign_p (rtx insn)
{
  RTX_CODE cond = compare_condition (insn);
  return (cond == GE || cond == LT);
}


/* Returns true iff the next insn is a JUMP_INSN with a condition
   that needs to be swapped (GT, GTU, LE, LEU).  */

static bool
compare_diff_p (rtx insn)
{
  RTX_CODE cond = compare_condition (insn);
  return (cond == GT || cond == GTU || cond == LE || cond == LEU) ? cond : 0;
}

/* Returns true iff INSN is a compare insn with the EQ or NE condition.  */

static bool
compare_eq_p (rtx insn)
{
  RTX_CODE cond = compare_condition (insn);
  return (cond == EQ || cond == NE);
}


/* Output compare instruction

      compare (XOP[0], XOP[1])

   for a register XOP[0] and a compile-time constant XOP[1].  Return "".
   XOP[2] is an 8-bit scratch register as needed.

   PLEN == NULL:  Output instructions.
   PLEN != NULL:  Set *PLEN to the length (in words) of the sequence.
                  Don't output anything.  */

const char*
avr_out_compare (rtx insn, rtx *xop, int *plen)
{
  /* Register to compare and value to compare against. */
  rtx xreg = xop[0];
  rtx xval = xop[1];

  /* MODE of the comparison.  */
  enum machine_mode mode;

  /* Number of bytes to operate on.  */
  int i, n_bytes = GET_MODE_SIZE (GET_MODE (xreg));

  /* Value (0..0xff) held in clobber register xop[2] or -1 if unknown.  */
  int clobber_val = -1;

  /* Map fixed mode operands to integer operands with the same binary
     representation.  They are easier to handle in the remainder.  */

  if (CONST_FIXED_P (xval))
    {
      xreg = avr_to_int_mode (xop[0]);
      xval = avr_to_int_mode (xop[1]);
    }

  mode = GET_MODE (xreg);

  gcc_assert (REG_P (xreg));
  gcc_assert ((CONST_INT_P (xval) && n_bytes <= 4)
              || (const_double_operand (xval, VOIDmode) && n_bytes == 8));

  if (plen)
    *plen = 0;

  /* Comparisons == +/-1 and != +/-1 can be done similar to camparing
     against 0 by ORing the bytes.  This is one instruction shorter.
     Notice that 64-bit comparisons are always against reg:ALL8 18 (ACC_A)
     and therefore don't use this.  */

  if (!test_hard_reg_class (LD_REGS, xreg)
      && compare_eq_p (insn)
      && reg_unused_after (insn, xreg))
    {
      if (xval == const1_rtx)
        {
          avr_asm_len ("dec %A0" CR_TAB
                       "or %A0,%B0", xop, plen, 2);

          if (n_bytes >= 3)
            avr_asm_len ("or %A0,%C0", xop, plen, 1);

          if (n_bytes >= 4)
            avr_asm_len ("or %A0,%D0", xop, plen, 1);

          return "";
        }
      else if (xval == constm1_rtx)
        {
          if (n_bytes >= 4)
            avr_asm_len ("and %A0,%D0", xop, plen, 1);

          if (n_bytes >= 3)
            avr_asm_len ("and %A0,%C0", xop, plen, 1);

          return avr_asm_len ("and %A0,%B0" CR_TAB
                              "com %A0", xop, plen, 2);
        }
    }

  for (i = 0; i < n_bytes; i++)
    {
      /* We compare byte-wise.  */
      rtx reg8 = simplify_gen_subreg (QImode, xreg, mode, i);
      rtx xval8 = simplify_gen_subreg (QImode, xval, mode, i);

      /* 8-bit value to compare with this byte.  */
      unsigned int val8 = UINTVAL (xval8) & GET_MODE_MASK (QImode);

      /* Registers R16..R31 can operate with immediate.  */
      bool ld_reg_p = test_hard_reg_class (LD_REGS, reg8);

      xop[0] = reg8;
      xop[1] = gen_int_mode (val8, QImode);

      /* Word registers >= R24 can use SBIW/ADIW with 0..63.  */

      if (i == 0
          && test_hard_reg_class (ADDW_REGS, reg8))
        {
          int val16 = trunc_int_for_mode (INTVAL (xval), HImode);

          if (IN_RANGE (val16, 0, 63)
              && (val8 == 0
                  || reg_unused_after (insn, xreg)))
            {
              avr_asm_len ("sbiw %0,%1", xop, plen, 1);
              i++;
              continue;
            }

          if (n_bytes == 2
              && IN_RANGE (val16, -63, -1)
              && compare_eq_p (insn)
              && reg_unused_after (insn, xreg))
            {
              return avr_asm_len ("adiw %0,%n1", xop, plen, 1);
            }
        }

      /* Comparing against 0 is easy.  */

      if (val8 == 0)
        {
          avr_asm_len (i == 0
                       ? "cp %0,__zero_reg__"
                       : "cpc %0,__zero_reg__", xop, plen, 1);
          continue;
        }

      /* Upper registers can compare and subtract-with-carry immediates.
         Notice that compare instructions do the same as respective subtract
         instruction; the only difference is that comparisons don't write
         the result back to the target register.  */

      if (ld_reg_p)
        {
          if (i == 0)
            {
              avr_asm_len ("cpi %0,%1", xop, plen, 1);
              continue;
            }
          else if (reg_unused_after (insn, xreg))
            {
              avr_asm_len ("sbci %0,%1", xop, plen, 1);
              continue;
            }
        }

      /* Must load the value into the scratch register.  */

      gcc_assert (REG_P (xop[2]));

      if (clobber_val != (int) val8)
        avr_asm_len ("ldi %2,%1", xop, plen, 1);
      clobber_val = (int) val8;

      avr_asm_len (i == 0
                   ? "cp %0,%2"
                   : "cpc %0,%2", xop, plen, 1);
    }

  return "";
}


/* Prepare operands of compare_const_di2 to be used with avr_out_compare.  */

const char*
avr_out_compare64 (rtx insn, rtx *op, int *plen)
{
  rtx xop[3];

  xop[0] = gen_rtx_REG (DImode, 18);
  xop[1] = op[0];
  xop[2] = op[1];

  return avr_out_compare (insn, xop, plen);
}

/* Output test instruction for HImode.  */

const char*
avr_out_tsthi (rtx insn, rtx *op, int *plen)
{
  if (compare_sign_p (insn))
    {
      avr_asm_len ("tst %B0", op, plen, -1);
    }
  else if (reg_unused_after (insn, op[0])
           && compare_eq_p (insn))
    {
      /* Faster than sbiw if we can clobber the operand.  */
      avr_asm_len ("or %A0,%B0", op, plen, -1);
    }
  else
    {
      avr_out_compare (insn, op, plen);
    }

  return "";
}


/* Output test instruction for PSImode.  */

const char*
avr_out_tstpsi (rtx insn, rtx *op, int *plen)
{
  if (compare_sign_p (insn))
    {
      avr_asm_len ("tst %C0", op, plen, -1);
    }
  else if (reg_unused_after (insn, op[0])
           && compare_eq_p (insn))
    {
      /* Faster than sbiw if we can clobber the operand.  */
      avr_asm_len ("or %A0,%B0" CR_TAB
                   "or %A0,%C0", op, plen, -2);
    }
  else
    {
      avr_out_compare (insn, op, plen);
    }

  return "";
}


/* Output test instruction for SImode.  */

const char*
avr_out_tstsi (rtx insn, rtx *op, int *plen)
{
  if (compare_sign_p (insn))
    {
      avr_asm_len ("tst %D0", op, plen, -1);
    }
  else if (reg_unused_after (insn, op[0])
           && compare_eq_p (insn))
    {
      /* Faster than sbiw if we can clobber the operand.  */
      avr_asm_len ("or %A0,%B0" CR_TAB
                   "or %A0,%C0" CR_TAB
                   "or %A0,%D0", op, plen, -3);
    }
  else
    {
      avr_out_compare (insn, op, plen);
    }

  return "";
}


/* Generate asm equivalent for various shifts.  This only handles cases
   that are not already carefully hand-optimized in ?sh??i3_out.

   OPERANDS[0] resp. %0 in TEMPL is the operand to be shifted.
   OPERANDS[2] is the shift count as CONST_INT, MEM or REG.
   OPERANDS[3] is a QImode scratch register from LD regs if
               available and SCRATCH, otherwise (no scratch available)

   TEMPL is an assembler template that shifts by one position.
   T_LEN is the length of this template.  */

void
out_shift_with_cnt (const char *templ, rtx insn, rtx operands[],
		    int *plen, int t_len)
{
  bool second_label = true;
  bool saved_in_tmp = false;
  bool use_zero_reg = false;
  rtx op[5];

  op[0] = operands[0];
  op[1] = operands[1];
  op[2] = operands[2];
  op[3] = operands[3];

  if (plen)
    *plen = 0;

  if (CONST_INT_P (operands[2]))
    {
      bool scratch = (GET_CODE (PATTERN (insn)) == PARALLEL
                      && REG_P (operands[3]));
      int count = INTVAL (operands[2]);
      int max_len = 10;  /* If larger than this, always use a loop.  */

      if (count <= 0)
          return;

      if (count < 8 && !scratch)
        use_zero_reg = true;

      if (optimize_size)
        max_len = t_len + (scratch ? 3 : (use_zero_reg ? 4 : 5));

      if (t_len * count <= max_len)
        {
          /* Output shifts inline with no loop - faster.  */

          while (count-- > 0)
            avr_asm_len (templ, op, plen, t_len);

          return;
        }

      if (scratch)
        {
          avr_asm_len ("ldi %3,%2", op, plen, 1);
        }
      else if (use_zero_reg)
        {
          /* Hack to save one word: use __zero_reg__ as loop counter.
             Set one bit, then shift in a loop until it is 0 again.  */

          op[3] = zero_reg_rtx;

          avr_asm_len ("set" CR_TAB
                       "bld %3,%2-1", op, plen, 2);
        }
      else
        {
          /* No scratch register available, use one from LD_REGS (saved in
             __tmp_reg__) that doesn't overlap with registers to shift.  */

          op[3] = all_regs_rtx[((REGNO (op[0]) - 1) & 15) + 16];
          op[4] = tmp_reg_rtx;
          saved_in_tmp = true;

          avr_asm_len ("mov %4,%3" CR_TAB
                       "ldi %3,%2", op, plen, 2);
        }

      second_label = false;
    }
  else if (MEM_P (op[2]))
    {
      rtx op_mov[2];

      op_mov[0] = op[3] = tmp_reg_rtx;
      op_mov[1] = op[2];

      out_movqi_r_mr (insn, op_mov, plen);
    }
  else if (register_operand (op[2], QImode))
    {
      op[3] = op[2];

      if (!reg_unused_after (insn, op[2])
          || reg_overlap_mentioned_p (op[0], op[2]))
        {
          op[3] = tmp_reg_rtx;
          avr_asm_len ("mov %3,%2", op, plen, 1);
        }
    }
  else
    fatal_insn ("bad shift insn:", insn);

  if (second_label)
      avr_asm_len ("rjmp 2f", op, plen, 1);

  avr_asm_len ("1:", op, plen, 0);
  avr_asm_len (templ, op, plen, t_len);

  if (second_label)
    avr_asm_len ("2:", op, plen, 0);

  avr_asm_len (use_zero_reg ? "lsr %3" : "dec %3", op, plen, 1);
  avr_asm_len (second_label ? "brpl 1b" : "brne 1b", op, plen, 1);

  if (saved_in_tmp)
    avr_asm_len ("mov %3,%4", op, plen, 1);
}


/* 8bit shift left ((char)x << i)   */

const char *
ashlqi3_out (rtx insn, rtx operands[], int *len)
{
  if (GET_CODE (operands[2]) == CONST_INT)
    {
      int k;

      if (!len)
	len = &k;

      switch (INTVAL (operands[2]))
	{
	default:
	  if (INTVAL (operands[2]) < 8)
	    break;

	  *len = 1;
	  return "clr %0";

	case 1:
	  *len = 1;
	  return "lsl %0";

	case 2:
	  *len = 2;
	  return ("lsl %0" CR_TAB
		  "lsl %0");

	case 3:
	  *len = 3;
	  return ("lsl %0" CR_TAB
		  "lsl %0" CR_TAB
		  "lsl %0");

	case 4:
	  if (test_hard_reg_class (LD_REGS, operands[0]))
	    {
	      *len = 2;
	      return ("swap %0" CR_TAB
		      "andi %0,0xf0");
	    }
	  *len = 4;
	  return ("lsl %0" CR_TAB
		  "lsl %0" CR_TAB
		  "lsl %0" CR_TAB
		  "lsl %0");

	case 5:
	  if (test_hard_reg_class (LD_REGS, operands[0]))
	    {
	      *len = 3;
	      return ("swap %0" CR_TAB
		      "lsl %0"  CR_TAB
		      "andi %0,0xe0");
	    }
	  *len = 5;
	  return ("lsl %0" CR_TAB
		  "lsl %0" CR_TAB
		  "lsl %0" CR_TAB
		  "lsl %0" CR_TAB
		  "lsl %0");

	case 6:
	  if (test_hard_reg_class (LD_REGS, operands[0]))
	    {
	      *len = 4;
	      return ("swap %0" CR_TAB
		      "lsl %0"  CR_TAB
		      "lsl %0"  CR_TAB
		      "andi %0,0xc0");
	    }
	  *len = 6;
	  return ("lsl %0" CR_TAB
		  "lsl %0" CR_TAB
		  "lsl %0" CR_TAB
		  "lsl %0" CR_TAB
		  "lsl %0" CR_TAB
		  "lsl %0");

	case 7:
	  *len = 3;
	  return ("ror %0" CR_TAB
		  "clr %0" CR_TAB
		  "ror %0");
	}
    }
  else if (CONSTANT_P (operands[2]))
    fatal_insn ("internal compiler error.  Incorrect shift:", insn);

  out_shift_with_cnt ("lsl %0",
                      insn, operands, len, 1);
  return "";
}


/* 16bit shift left ((short)x << i)   */

const char *
ashlhi3_out (rtx insn, rtx operands[], int *len)
{
  if (GET_CODE (operands[2]) == CONST_INT)
    {
      int scratch = (GET_CODE (PATTERN (insn)) == PARALLEL);
      int ldi_ok = test_hard_reg_class (LD_REGS, operands[0]);
      int k;
      int *t = len;

      if (!len)
	len = &k;

      switch (INTVAL (operands[2]))
	{
	default:
	  if (INTVAL (operands[2]) < 16)
	    break;

	  *len = 2;
	  return ("clr %B0" CR_TAB
		  "clr %A0");

	case 4:
	  if (optimize_size && scratch)
	    break;  /* 5 */
	  if (ldi_ok)
	    {
	      *len = 6;
	      return ("swap %A0"      CR_TAB
		      "swap %B0"      CR_TAB
		      "andi %B0,0xf0" CR_TAB
		      "eor %B0,%A0"   CR_TAB
		      "andi %A0,0xf0" CR_TAB
		      "eor %B0,%A0");
	    }
	  if (scratch)
	    {
	      *len = 7;
	      return ("swap %A0"    CR_TAB
		      "swap %B0"    CR_TAB
		      "ldi %3,0xf0" CR_TAB
		      "and %B0,%3"      CR_TAB
		      "eor %B0,%A0" CR_TAB
		      "and %A0,%3"      CR_TAB
		      "eor %B0,%A0");
	    }
	  break;  /* optimize_size ? 6 : 8 */

	case 5:
	  if (optimize_size)
	    break;  /* scratch ? 5 : 6 */
	  if (ldi_ok)
	    {
	      *len = 8;
	      return ("lsl %A0"       CR_TAB
		      "rol %B0"       CR_TAB
		      "swap %A0"      CR_TAB
		      "swap %B0"      CR_TAB
		      "andi %B0,0xf0" CR_TAB
		      "eor %B0,%A0"   CR_TAB
		      "andi %A0,0xf0" CR_TAB
		      "eor %B0,%A0");
	    }
	  if (scratch)
	    {
	      *len = 9;
	      return ("lsl %A0"     CR_TAB
		      "rol %B0"     CR_TAB
		      "swap %A0"    CR_TAB
		      "swap %B0"    CR_TAB
		      "ldi %3,0xf0" CR_TAB
		      "and %B0,%3"      CR_TAB
		      "eor %B0,%A0" CR_TAB
		      "and %A0,%3"      CR_TAB
		      "eor %B0,%A0");
	    }
	  break;  /* 10 */

	case 6:
	  if (optimize_size)
	    break;  /* scratch ? 5 : 6 */
	  *len = 9;
	  return ("clr __tmp_reg__" CR_TAB
		  "lsr %B0"         CR_TAB
		  "ror %A0"         CR_TAB
		  "ror __tmp_reg__" CR_TAB
		  "lsr %B0"         CR_TAB
		  "ror %A0"         CR_TAB
		  "ror __tmp_reg__" CR_TAB
		  "mov %B0,%A0"     CR_TAB
		  "mov %A0,__tmp_reg__");

	case 7:
	  *len = 5;
	  return ("lsr %B0"     CR_TAB
		  "mov %B0,%A0" CR_TAB
		  "clr %A0"     CR_TAB
		  "ror %B0"     CR_TAB
		  "ror %A0");

	case 8:
	  return *len = 2, ("mov %B0,%A1" CR_TAB
			    "clr %A0");

	case 9:
	  *len = 3;
	  return ("mov %B0,%A0" CR_TAB
		  "clr %A0"     CR_TAB
		  "lsl %B0");

	case 10:
	  *len = 4;
	  return ("mov %B0,%A0" CR_TAB
		  "clr %A0"     CR_TAB
		  "lsl %B0"     CR_TAB
		  "lsl %B0");

	case 11:
	  *len = 5;
	  return ("mov %B0,%A0" CR_TAB
		  "clr %A0"     CR_TAB
		  "lsl %B0"     CR_TAB
		  "lsl %B0"     CR_TAB
		  "lsl %B0");

	case 12:
	  if (ldi_ok)
	    {
	      *len = 4;
	      return ("mov %B0,%A0" CR_TAB
		      "clr %A0"     CR_TAB
		      "swap %B0"    CR_TAB
		      "andi %B0,0xf0");
	    }
	  if (scratch)
	    {
	      *len = 5;
	      return ("mov %B0,%A0" CR_TAB
		      "clr %A0"     CR_TAB
		      "swap %B0"    CR_TAB
		      "ldi %3,0xf0" CR_TAB
		      "and %B0,%3");
	    }
	  *len = 6;
	  return ("mov %B0,%A0" CR_TAB
		  "clr %A0"     CR_TAB
		  "lsl %B0"     CR_TAB
		  "lsl %B0"     CR_TAB
		  "lsl %B0"     CR_TAB
		  "lsl %B0");

	case 13:
	  if (ldi_ok)
	    {
	      *len = 5;
	      return ("mov %B0,%A0" CR_TAB
		      "clr %A0"     CR_TAB
		      "swap %B0"    CR_TAB
		      "lsl %B0"     CR_TAB
		      "andi %B0,0xe0");
	    }
	  if (AVR_HAVE_MUL && scratch)
	    {
	      *len = 5;
	      return ("ldi %3,0x20" CR_TAB
		      "mul %A0,%3"  CR_TAB
		      "mov %B0,r0"  CR_TAB
		      "clr %A0"     CR_TAB
		      "clr __zero_reg__");
	    }
	  if (optimize_size && scratch)
	    break;  /* 5 */
	  if (scratch)
	    {
	      *len = 6;
	      return ("mov %B0,%A0" CR_TAB
		      "clr %A0"     CR_TAB
		      "swap %B0"    CR_TAB
		      "lsl %B0"     CR_TAB
		      "ldi %3,0xe0" CR_TAB
		      "and %B0,%3");
	    }
	  if (AVR_HAVE_MUL)
	    {
	      *len = 6;
	      return ("set"            CR_TAB
		      "bld r1,5"   CR_TAB
		      "mul %A0,r1" CR_TAB
		      "mov %B0,r0" CR_TAB
		      "clr %A0"    CR_TAB
		      "clr __zero_reg__");
	    }
	  *len = 7;
	  return ("mov %B0,%A0" CR_TAB
		  "clr %A0"     CR_TAB
		  "lsl %B0"     CR_TAB
		  "lsl %B0"     CR_TAB
		  "lsl %B0"     CR_TAB
		  "lsl %B0"     CR_TAB
		  "lsl %B0");

	case 14:
	  if (AVR_HAVE_MUL && ldi_ok)
	    {
	      *len = 5;
	      return ("ldi %B0,0x40" CR_TAB
		      "mul %A0,%B0"  CR_TAB
		      "mov %B0,r0"   CR_TAB
		      "clr %A0"      CR_TAB
		      "clr __zero_reg__");
	    }
	  if (AVR_HAVE_MUL && scratch)
	    {
	      *len = 5;
	      return ("ldi %3,0x40" CR_TAB
		      "mul %A0,%3"  CR_TAB
		      "mov %B0,r0"  CR_TAB
		      "clr %A0"     CR_TAB
		      "clr __zero_reg__");
	    }
	  if (optimize_size && ldi_ok)
	    {
	      *len = 5;
	      return ("mov %B0,%A0" CR_TAB
		      "ldi %A0,6" "\n1:\t"
		      "lsl %B0"     CR_TAB
		      "dec %A0"     CR_TAB
		      "brne 1b");
	    }
	  if (optimize_size && scratch)
	    break;  /* 5 */
	  *len = 6;
	  return ("clr %B0" CR_TAB
		  "lsr %A0" CR_TAB
		  "ror %B0" CR_TAB
		  "lsr %A0" CR_TAB
		  "ror %B0" CR_TAB
		  "clr %A0");

	case 15:
	  *len = 4;
	  return ("clr %B0" CR_TAB
		  "lsr %A0" CR_TAB
		  "ror %B0" CR_TAB
		  "clr %A0");
	}
      len = t;
    }
  out_shift_with_cnt ("lsl %A0" CR_TAB
                      "rol %B0", insn, operands, len, 2);
  return "";
}


/* 24-bit shift left */

const char*
avr_out_ashlpsi3 (rtx insn, rtx *op, int *plen)
{
  if (plen)
    *plen = 0;

  if (CONST_INT_P (op[2]))
    {
      switch (INTVAL (op[2]))
        {
        default:
          if (INTVAL (op[2]) < 24)
            break;

          return avr_asm_len ("clr %A0" CR_TAB
                              "clr %B0" CR_TAB
                              "clr %C0", op, plen, 3);

        case 8:
          {
            int reg0 = REGNO (op[0]);
            int reg1 = REGNO (op[1]);

            if (reg0 >= reg1)
              return avr_asm_len ("mov %C0,%B1"  CR_TAB
                                  "mov %B0,%A1"  CR_TAB
                                  "clr %A0", op, plen, 3);
            else
              return avr_asm_len ("clr %A0"      CR_TAB
                                  "mov %B0,%A1"  CR_TAB
                                  "mov %C0,%B1", op, plen, 3);
          }

        case 16:
          {
            int reg0 = REGNO (op[0]);
            int reg1 = REGNO (op[1]);

            if (reg0 + 2 != reg1)
              avr_asm_len ("mov %C0,%A0", op, plen, 1);

            return avr_asm_len ("clr %B0"  CR_TAB
                                "clr %A0", op, plen, 2);
          }

        case 23:
          return avr_asm_len ("clr %C0" CR_TAB
                              "lsr %A0" CR_TAB
                              "ror %C0" CR_TAB
                              "clr %B0" CR_TAB
                              "clr %A0", op, plen, 5);
        }
    }

  out_shift_with_cnt ("lsl %A0" CR_TAB
                      "rol %B0" CR_TAB
                      "rol %C0", insn, op, plen, 3);
  return "";
}


/* 32bit shift left ((long)x << i)   */

const char *
ashlsi3_out (rtx insn, rtx operands[], int *len)
{
  if (GET_CODE (operands[2]) == CONST_INT)
    {
      int k;
      int *t = len;

      if (!len)
	len = &k;

      switch (INTVAL (operands[2]))
	{
	default:
	  if (INTVAL (operands[2]) < 32)
	    break;

	  if (AVR_HAVE_MOVW)
	    return *len = 3, ("clr %D0" CR_TAB
			      "clr %C0" CR_TAB
			      "movw %A0,%C0");
	  *len = 4;
	  return ("clr %D0" CR_TAB
		  "clr %C0" CR_TAB
		  "clr %B0" CR_TAB
		  "clr %A0");

	case 8:
	  {
	    int reg0 = true_regnum (operands[0]);
	    int reg1 = true_regnum (operands[1]);
	    *len = 4;
	    if (reg0 >= reg1)
	      return ("mov %D0,%C1"  CR_TAB
		      "mov %C0,%B1"  CR_TAB
		      "mov %B0,%A1"  CR_TAB
		      "clr %A0");
	    else
	      return ("clr %A0"      CR_TAB
		      "mov %B0,%A1"  CR_TAB
		      "mov %C0,%B1"  CR_TAB
		      "mov %D0,%C1");
	  }

	case 16:
	  {
	    int reg0 = true_regnum (operands[0]);
	    int reg1 = true_regnum (operands[1]);
	    if (reg0 + 2 == reg1)
	      return *len = 2, ("clr %B0"      CR_TAB
				"clr %A0");
	    if (AVR_HAVE_MOVW)
	      return *len = 3, ("movw %C0,%A1" CR_TAB
				"clr %B0"      CR_TAB
				"clr %A0");
	    else
	      return *len = 4, ("mov %C0,%A1"  CR_TAB
				"mov %D0,%B1"  CR_TAB
				"clr %B0"      CR_TAB
				"clr %A0");
	  }

	case 24:
	  *len = 4;
	  return ("mov %D0,%A1"  CR_TAB
		  "clr %C0"      CR_TAB
		  "clr %B0"      CR_TAB
		  "clr %A0");

	case 31:
	  *len = 6;
	  return ("clr %D0" CR_TAB
		  "lsr %A0" CR_TAB
		  "ror %D0" CR_TAB
		  "clr %C0" CR_TAB
		  "clr %B0" CR_TAB
		  "clr %A0");
	}
      len = t;
    }
  out_shift_with_cnt ("lsl %A0" CR_TAB
                      "rol %B0" CR_TAB
                      "rol %C0" CR_TAB
                      "rol %D0", insn, operands, len, 4);
  return "";
}

/* 8bit arithmetic shift right  ((signed char)x >> i) */

const char *
ashrqi3_out (rtx insn, rtx operands[], int *len)
{
  if (GET_CODE (operands[2]) == CONST_INT)
    {
      int k;

      if (!len)
	len = &k;

      switch (INTVAL (operands[2]))
	{
	case 1:
	  *len = 1;
	  return "asr %0";

	case 2:
	  *len = 2;
	  return ("asr %0" CR_TAB
		  "asr %0");

	case 3:
	  *len = 3;
	  return ("asr %0" CR_TAB
		  "asr %0" CR_TAB
		  "asr %0");

	case 4:
	  *len = 4;
	  return ("asr %0" CR_TAB
		  "asr %0" CR_TAB
		  "asr %0" CR_TAB
		  "asr %0");

	case 5:
	  *len = 5;
	  return ("asr %0" CR_TAB
		  "asr %0" CR_TAB
		  "asr %0" CR_TAB
		  "asr %0" CR_TAB
		  "asr %0");

	case 6:
	  *len = 4;
	  return ("bst %0,6"  CR_TAB
		  "lsl %0"    CR_TAB
		  "sbc %0,%0" CR_TAB
		  "bld %0,0");

	default:
	  if (INTVAL (operands[2]) < 8)
	    break;

	  /* fall through */

	case 7:
	  *len = 2;
	  return ("lsl %0" CR_TAB
		  "sbc %0,%0");
	}
    }
  else if (CONSTANT_P (operands[2]))
    fatal_insn ("internal compiler error.  Incorrect shift:", insn);

  out_shift_with_cnt ("asr %0",
                      insn, operands, len, 1);
  return "";
}


/* 16bit arithmetic shift right  ((signed short)x >> i) */

const char *
ashrhi3_out (rtx insn, rtx operands[], int *len)
{
  if (GET_CODE (operands[2]) == CONST_INT)
    {
      int scratch = (GET_CODE (PATTERN (insn)) == PARALLEL);
      int ldi_ok = test_hard_reg_class (LD_REGS, operands[0]);
      int k;
      int *t = len;

      if (!len)
	len = &k;

      switch (INTVAL (operands[2]))
	{
	case 4:
	case 5:
	  /* XXX try to optimize this too? */
	  break;

	case 6:
	  if (optimize_size)
	    break;  /* scratch ? 5 : 6 */
	  *len = 8;
	  return ("mov __tmp_reg__,%A0" CR_TAB
		  "mov %A0,%B0"         CR_TAB
		  "lsl __tmp_reg__"     CR_TAB
		  "rol %A0"             CR_TAB
		  "sbc %B0,%B0"         CR_TAB
		  "lsl __tmp_reg__"     CR_TAB
		  "rol %A0"             CR_TAB
		  "rol %B0");

	case 7:
	  *len = 4;
	  return ("lsl %A0"     CR_TAB
		  "mov %A0,%B0" CR_TAB
		  "rol %A0"     CR_TAB
		  "sbc %B0,%B0");

	case 8:
	  {
	    int reg0 = true_regnum (operands[0]);
	    int reg1 = true_regnum (operands[1]);

	    if (reg0 == reg1)
	      return *len = 3, ("mov %A0,%B0" CR_TAB
				"lsl %B0"     CR_TAB
				"sbc %B0,%B0");
	    else
	      return *len = 4, ("mov %A0,%B1" CR_TAB
			        "clr %B0"     CR_TAB
			        "sbrc %A0,7"  CR_TAB
			        "dec %B0");
	  }

	case 9:
	  *len = 4;
	  return ("mov %A0,%B0" CR_TAB
		  "lsl %B0"      CR_TAB
		  "sbc %B0,%B0" CR_TAB
		  "asr %A0");

	case 10:
	  *len = 5;
	  return ("mov %A0,%B0" CR_TAB
		  "lsl %B0"     CR_TAB
		  "sbc %B0,%B0" CR_TAB
		  "asr %A0"     CR_TAB
		  "asr %A0");

	case 11:
	  if (AVR_HAVE_MUL && ldi_ok)
	    {
	      *len = 5;
	      return ("ldi %A0,0x20" CR_TAB
		      "muls %B0,%A0" CR_TAB
		      "mov %A0,r1"   CR_TAB
		      "sbc %B0,%B0"  CR_TAB
		      "clr __zero_reg__");
	    }
	  if (optimize_size && scratch)
	    break;  /* 5 */
	  *len = 6;
	  return ("mov %A0,%B0" CR_TAB
		  "lsl %B0"     CR_TAB
		  "sbc %B0,%B0" CR_TAB
		  "asr %A0"     CR_TAB
		  "asr %A0"     CR_TAB
		  "asr %A0");

	case 12:
	  if (AVR_HAVE_MUL && ldi_ok)
	    {
	      *len = 5;
	      return ("ldi %A0,0x10" CR_TAB
		      "muls %B0,%A0" CR_TAB
		      "mov %A0,r1"   CR_TAB
		      "sbc %B0,%B0"  CR_TAB
		      "clr __zero_reg__");
	    }
	  if (optimize_size && scratch)
	    break;  /* 5 */
	  *len = 7;
	  return ("mov %A0,%B0" CR_TAB
		  "lsl %B0"     CR_TAB
		  "sbc %B0,%B0" CR_TAB
		  "asr %A0"     CR_TAB
		  "asr %A0"     CR_TAB
		  "asr %A0"     CR_TAB
		  "asr %A0");

	case 13:
	  if (AVR_HAVE_MUL && ldi_ok)
	    {
	      *len = 5;
	      return ("ldi %A0,0x08" CR_TAB
		      "muls %B0,%A0" CR_TAB
		      "mov %A0,r1"   CR_TAB
		      "sbc %B0,%B0"  CR_TAB
		      "clr __zero_reg__");
	    }
	  if (optimize_size)
	    break;  /* scratch ? 5 : 7 */
	  *len = 8;
	  return ("mov %A0,%B0" CR_TAB
		  "lsl %B0"     CR_TAB
		  "sbc %B0,%B0" CR_TAB
		  "asr %A0"     CR_TAB
		  "asr %A0"     CR_TAB
		  "asr %A0"     CR_TAB
		  "asr %A0"     CR_TAB
		  "asr %A0");

	case 14:
	  *len = 5;
	  return ("lsl %B0"     CR_TAB
		  "sbc %A0,%A0" CR_TAB
		  "lsl %B0"     CR_TAB
		  "mov %B0,%A0" CR_TAB
		  "rol %A0");

	default:
	  if (INTVAL (operands[2]) < 16)
	    break;

	  /* fall through */

	case 15:
	  return *len = 3, ("lsl %B0"     CR_TAB
			    "sbc %A0,%A0" CR_TAB
			    "mov %B0,%A0");
	}
      len = t;
    }
  out_shift_with_cnt ("asr %B0" CR_TAB
                      "ror %A0", insn, operands, len, 2);
  return "";
}


/* 24-bit arithmetic shift right */

const char*
avr_out_ashrpsi3 (rtx insn, rtx *op, int *plen)
{
  int dest = REGNO (op[0]);
  int src = REGNO (op[1]);

  if (CONST_INT_P (op[2]))
    {
      if (plen)
        *plen = 0;

      switch (INTVAL (op[2]))
        {
        case 8:
          if (dest <= src)
            return avr_asm_len ("mov %A0,%B1" CR_TAB
                                "mov %B0,%C1" CR_TAB
                                "clr %C0"     CR_TAB
                                "sbrc %B0,7"  CR_TAB
                                "dec %C0", op, plen, 5);
          else
            return avr_asm_len ("clr %C0"     CR_TAB
                                "sbrc %C1,7"  CR_TAB
                                "dec %C0"     CR_TAB
                                "mov %B0,%C1" CR_TAB
                                "mov %A0,%B1", op, plen, 5);

        case 16:
          if (dest != src + 2)
            avr_asm_len ("mov %A0,%C1", op, plen, 1);

          return avr_asm_len ("clr %B0"     CR_TAB
                              "sbrc %A0,7"  CR_TAB
                              "com %B0"     CR_TAB
                              "mov %C0,%B0", op, plen, 4);

        default:
          if (INTVAL (op[2]) < 24)
            break;

          /* fall through */

        case 23:
          return avr_asm_len ("lsl %C0"     CR_TAB
                              "sbc %A0,%A0" CR_TAB
                              "mov %B0,%A0" CR_TAB
                              "mov %C0,%A0", op, plen, 4);
        } /* switch */
    }

  out_shift_with_cnt ("asr %C0" CR_TAB
                      "ror %B0" CR_TAB
                      "ror %A0", insn, op, plen, 3);
  return "";
}


/* 32-bit arithmetic shift right  ((signed long)x >> i) */

const char *
ashrsi3_out (rtx insn, rtx operands[], int *len)
{
  if (GET_CODE (operands[2]) == CONST_INT)
    {
      int k;
      int *t = len;

      if (!len)
	len = &k;

      switch (INTVAL (operands[2]))
	{
	case 8:
	  {
	    int reg0 = true_regnum (operands[0]);
	    int reg1 = true_regnum (operands[1]);
	    *len=6;
	    if (reg0 <= reg1)
	      return ("mov %A0,%B1" CR_TAB
		      "mov %B0,%C1" CR_TAB
		      "mov %C0,%D1" CR_TAB
		      "clr %D0"     CR_TAB
		      "sbrc %C0,7"  CR_TAB
		      "dec %D0");
	    else
	      return ("clr %D0"     CR_TAB
		      "sbrc %D1,7"  CR_TAB
		      "dec %D0"     CR_TAB
		      "mov %C0,%D1" CR_TAB
		      "mov %B0,%C1" CR_TAB
		      "mov %A0,%B1");
	  }

	case 16:
	  {
	    int reg0 = true_regnum (operands[0]);
	    int reg1 = true_regnum (operands[1]);

	    if (reg0 == reg1 + 2)
	      return *len = 4, ("clr %D0"     CR_TAB
				"sbrc %B0,7"  CR_TAB
				"com %D0"     CR_TAB
				"mov %C0,%D0");
	    if (AVR_HAVE_MOVW)
	      return *len = 5, ("movw %A0,%C1" CR_TAB
				"clr %D0"      CR_TAB
				"sbrc %B0,7"   CR_TAB
				"com %D0"      CR_TAB
				"mov %C0,%D0");
	    else
	      return *len = 6, ("mov %B0,%D1" CR_TAB
				"mov %A0,%C1" CR_TAB
				"clr %D0"     CR_TAB
				"sbrc %B0,7"  CR_TAB
				"com %D0"     CR_TAB
				"mov %C0,%D0");
	  }

	case 24:
	  return *len = 6, ("mov %A0,%D1" CR_TAB
			    "clr %D0"     CR_TAB
			    "sbrc %A0,7"  CR_TAB
			    "com %D0"     CR_TAB
			    "mov %B0,%D0" CR_TAB
			    "mov %C0,%D0");

	default:
	  if (INTVAL (operands[2]) < 32)
	    break;

	  /* fall through */

	case 31:
	  if (AVR_HAVE_MOVW)
	    return *len = 4, ("lsl %D0"     CR_TAB
			      "sbc %A0,%A0" CR_TAB
			      "mov %B0,%A0" CR_TAB
			      "movw %C0,%A0");
	  else
	    return *len = 5, ("lsl %D0"     CR_TAB
			      "sbc %A0,%A0" CR_TAB
			      "mov %B0,%A0" CR_TAB
			      "mov %C0,%A0" CR_TAB
			      "mov %D0,%A0");
	}
      len = t;
    }
  out_shift_with_cnt ("asr %D0" CR_TAB
                      "ror %C0" CR_TAB
                      "ror %B0" CR_TAB
                      "ror %A0", insn, operands, len, 4);
  return "";
}

/* 8-bit logic shift right ((unsigned char)x >> i) */

const char *
lshrqi3_out (rtx insn, rtx operands[], int *len)
{
  if (GET_CODE (operands[2]) == CONST_INT)
    {
      int k;

      if (!len)
	len = &k;

      switch (INTVAL (operands[2]))
	{
	default:
	  if (INTVAL (operands[2]) < 8)
	    break;

	  *len = 1;
	  return "clr %0";

	case 1:
	  *len = 1;
	  return "lsr %0";

	case 2:
	  *len = 2;
	  return ("lsr %0" CR_TAB
		  "lsr %0");
	case 3:
	  *len = 3;
	  return ("lsr %0" CR_TAB
		  "lsr %0" CR_TAB
		  "lsr %0");

	case 4:
	  if (test_hard_reg_class (LD_REGS, operands[0]))
	    {
	      *len=2;
	      return ("swap %0" CR_TAB
		      "andi %0,0x0f");
	    }
	  *len = 4;
	  return ("lsr %0" CR_TAB
		  "lsr %0" CR_TAB
		  "lsr %0" CR_TAB
		  "lsr %0");

	case 5:
	  if (test_hard_reg_class (LD_REGS, operands[0]))
	    {
	      *len = 3;
	      return ("swap %0" CR_TAB
		      "lsr %0"  CR_TAB
		      "andi %0,0x7");
	    }
	  *len = 5;
	  return ("lsr %0" CR_TAB
		  "lsr %0" CR_TAB
		  "lsr %0" CR_TAB
		  "lsr %0" CR_TAB
		  "lsr %0");

	case 6:
	  if (test_hard_reg_class (LD_REGS, operands[0]))
	    {
	      *len = 4;
	      return ("swap %0" CR_TAB
		      "lsr %0"  CR_TAB
		      "lsr %0"  CR_TAB
		      "andi %0,0x3");
	    }
	  *len = 6;
	  return ("lsr %0" CR_TAB
		  "lsr %0" CR_TAB
		  "lsr %0" CR_TAB
		  "lsr %0" CR_TAB
		  "lsr %0" CR_TAB
		  "lsr %0");

	case 7:
	  *len = 3;
	  return ("rol %0" CR_TAB
		  "clr %0" CR_TAB
		  "rol %0");
	}
    }
  else if (CONSTANT_P (operands[2]))
    fatal_insn ("internal compiler error.  Incorrect shift:", insn);

  out_shift_with_cnt ("lsr %0",
                      insn, operands, len, 1);
  return "";
}

/* 16-bit logic shift right ((unsigned short)x >> i) */

const char *
lshrhi3_out (rtx insn, rtx operands[], int *len)
{
  if (GET_CODE (operands[2]) == CONST_INT)
    {
      int scratch = (GET_CODE (PATTERN (insn)) == PARALLEL);
      int ldi_ok = test_hard_reg_class (LD_REGS, operands[0]);
      int k;
      int *t = len;

      if (!len)
	len = &k;

      switch (INTVAL (operands[2]))
	{
	default:
	  if (INTVAL (operands[2]) < 16)
	    break;

	  *len = 2;
	  return ("clr %B0" CR_TAB
		  "clr %A0");

	case 4:
	  if (optimize_size && scratch)
	    break;  /* 5 */
	  if (ldi_ok)
	    {
	      *len = 6;
	      return ("swap %B0"      CR_TAB
		      "swap %A0"      CR_TAB
		      "andi %A0,0x0f" CR_TAB
		      "eor %A0,%B0"   CR_TAB
		      "andi %B0,0x0f" CR_TAB
		      "eor %A0,%B0");
	    }
	  if (scratch)
	    {
	      *len = 7;
	      return ("swap %B0"    CR_TAB
		      "swap %A0"    CR_TAB
		      "ldi %3,0x0f" CR_TAB
		      "and %A0,%3"      CR_TAB
		      "eor %A0,%B0" CR_TAB
		      "and %B0,%3"      CR_TAB
		      "eor %A0,%B0");
	    }
	  break;  /* optimize_size ? 6 : 8 */

	case 5:
	  if (optimize_size)
	    break;  /* scratch ? 5 : 6 */
	  if (ldi_ok)
	    {
	      *len = 8;
	      return ("lsr %B0"       CR_TAB
		      "ror %A0"       CR_TAB
		      "swap %B0"      CR_TAB
		      "swap %A0"      CR_TAB
		      "andi %A0,0x0f" CR_TAB
		      "eor %A0,%B0"   CR_TAB
		      "andi %B0,0x0f" CR_TAB
		      "eor %A0,%B0");
	    }
	  if (scratch)
	    {
	      *len = 9;
	      return ("lsr %B0"     CR_TAB
		      "ror %A0"     CR_TAB
		      "swap %B0"    CR_TAB
		      "swap %A0"    CR_TAB
		      "ldi %3,0x0f" CR_TAB
		      "and %A0,%3"      CR_TAB
		      "eor %A0,%B0" CR_TAB
		      "and %B0,%3"      CR_TAB
		      "eor %A0,%B0");
	    }
	  break;  /* 10 */

	case 6:
	  if (optimize_size)
	    break;  /* scratch ? 5 : 6 */
	  *len = 9;
	  return ("clr __tmp_reg__" CR_TAB
		  "lsl %A0"         CR_TAB
		  "rol %B0"         CR_TAB
		  "rol __tmp_reg__" CR_TAB
		  "lsl %A0"         CR_TAB
		  "rol %B0"         CR_TAB
		  "rol __tmp_reg__" CR_TAB
		  "mov %A0,%B0"     CR_TAB
		  "mov %B0,__tmp_reg__");

	case 7:
	  *len = 5;
	  return ("lsl %A0"     CR_TAB
		  "mov %A0,%B0" CR_TAB
		  "rol %A0"     CR_TAB
		  "sbc %B0,%B0" CR_TAB
		  "neg %B0");

	case 8:
	  return *len = 2, ("mov %A0,%B1" CR_TAB
			    "clr %B0");

	case 9:
	  *len = 3;
	  return ("mov %A0,%B0" CR_TAB
		  "clr %B0"     CR_TAB
		  "lsr %A0");

	case 10:
	  *len = 4;
	  return ("mov %A0,%B0" CR_TAB
		  "clr %B0"     CR_TAB
		  "lsr %A0"     CR_TAB
		  "lsr %A0");

	case 11:
	  *len = 5;
	  return ("mov %A0,%B0" CR_TAB
		  "clr %B0"     CR_TAB
		  "lsr %A0"     CR_TAB
		  "lsr %A0"     CR_TAB
		  "lsr %A0");

	case 12:
	  if (ldi_ok)
	    {
	      *len = 4;
	      return ("mov %A0,%B0" CR_TAB
		      "clr %B0"     CR_TAB
		      "swap %A0"    CR_TAB
		      "andi %A0,0x0f");
	    }
	  if (scratch)
	    {
	      *len = 5;
	      return ("mov %A0,%B0" CR_TAB
		      "clr %B0"     CR_TAB
		      "swap %A0"    CR_TAB
		      "ldi %3,0x0f" CR_TAB
		      "and %A0,%3");
	    }
	  *len = 6;
	  return ("mov %A0,%B0" CR_TAB
		  "clr %B0"     CR_TAB
		  "lsr %A0"     CR_TAB
		  "lsr %A0"     CR_TAB
		  "lsr %A0"     CR_TAB
		  "lsr %A0");

	case 13:
	  if (ldi_ok)
	    {
	      *len = 5;
	      return ("mov %A0,%B0" CR_TAB
		      "clr %B0"     CR_TAB
		      "swap %A0"    CR_TAB
		      "lsr %A0"     CR_TAB
		      "andi %A0,0x07");
	    }
	  if (AVR_HAVE_MUL && scratch)
	    {
	      *len = 5;
	      return ("ldi %3,0x08" CR_TAB
		      "mul %B0,%3"  CR_TAB
		      "mov %A0,r1"  CR_TAB
		      "clr %B0"     CR_TAB
		      "clr __zero_reg__");
	    }
	  if (optimize_size && scratch)
	    break;  /* 5 */
	  if (scratch)
	    {
	      *len = 6;
	      return ("mov %A0,%B0" CR_TAB
		      "clr %B0"     CR_TAB
		      "swap %A0"    CR_TAB
		      "lsr %A0"     CR_TAB
		      "ldi %3,0x07" CR_TAB
		      "and %A0,%3");
	    }
	  if (AVR_HAVE_MUL)
	    {
	      *len = 6;
	      return ("set"            CR_TAB
		      "bld r1,3"   CR_TAB
		      "mul %B0,r1" CR_TAB
		      "mov %A0,r1" CR_TAB
		      "clr %B0"    CR_TAB
		      "clr __zero_reg__");
	    }
	  *len = 7;
	  return ("mov %A0,%B0" CR_TAB
		  "clr %B0"     CR_TAB
		  "lsr %A0"     CR_TAB
		  "lsr %A0"     CR_TAB
		  "lsr %A0"     CR_TAB
		  "lsr %A0"     CR_TAB
		  "lsr %A0");

	case 14:
	  if (AVR_HAVE_MUL && ldi_ok)
	    {
	      *len = 5;
	      return ("ldi %A0,0x04" CR_TAB
		      "mul %B0,%A0"  CR_TAB
		      "mov %A0,r1"   CR_TAB
		      "clr %B0"      CR_TAB
		      "clr __zero_reg__");
	    }
	  if (AVR_HAVE_MUL && scratch)
	    {
	      *len = 5;
	      return ("ldi %3,0x04" CR_TAB
		      "mul %B0,%3"  CR_TAB
		      "mov %A0,r1"  CR_TAB
		      "clr %B0"     CR_TAB
		      "clr __zero_reg__");
	    }
	  if (optimize_size && ldi_ok)
	    {
	      *len = 5;
	      return ("mov %A0,%B0" CR_TAB
		      "ldi %B0,6" "\n1:\t"
		      "lsr %A0"     CR_TAB
		      "dec %B0"     CR_TAB
		      "brne 1b");
	    }
	  if (optimize_size && scratch)
	    break;  /* 5 */
	  *len = 6;
	  return ("clr %A0" CR_TAB
		  "lsl %B0" CR_TAB
		  "rol %A0" CR_TAB
		  "lsl %B0" CR_TAB
		  "rol %A0" CR_TAB
		  "clr %B0");

	case 15:
	  *len = 4;
	  return ("clr %A0" CR_TAB
		  "lsl %B0" CR_TAB
		  "rol %A0" CR_TAB
		  "clr %B0");
	}
      len = t;
    }
  out_shift_with_cnt ("lsr %B0" CR_TAB
                      "ror %A0", insn, operands, len, 2);
  return "";
}


/* 24-bit logic shift right */

const char*
avr_out_lshrpsi3 (rtx insn, rtx *op, int *plen)
{
  int dest = REGNO (op[0]);
  int src = REGNO (op[1]);

  if (CONST_INT_P (op[2]))
    {
      if (plen)
        *plen = 0;

      switch (INTVAL (op[2]))
        {
        case 8:
          if (dest <= src)
            return avr_asm_len ("mov %A0,%B1" CR_TAB
                                "mov %B0,%C1" CR_TAB
                                "clr %C0", op, plen, 3);
          else
            return avr_asm_len ("clr %C0"     CR_TAB
                                "mov %B0,%C1" CR_TAB
                                "mov %A0,%B1", op, plen, 3);

        case 16:
          if (dest != src + 2)
            avr_asm_len ("mov %A0,%C1", op, plen, 1);

          return avr_asm_len ("clr %B0"  CR_TAB
                              "clr %C0", op, plen, 2);

        default:
          if (INTVAL (op[2]) < 24)
            break;

          /* fall through */

        case 23:
          return avr_asm_len ("clr %A0"    CR_TAB
                              "sbrc %C0,7" CR_TAB
                              "inc %A0"    CR_TAB
                              "clr %B0"    CR_TAB
                              "clr %C0", op, plen, 5);
        } /* switch */
    }

  out_shift_with_cnt ("lsr %C0" CR_TAB
                      "ror %B0" CR_TAB
                      "ror %A0", insn, op, plen, 3);
  return "";
}


/* 32-bit logic shift right ((unsigned int)x >> i) */

const char *
lshrsi3_out (rtx insn, rtx operands[], int *len)
{
  if (GET_CODE (operands[2]) == CONST_INT)
    {
      int k;
      int *t = len;

      if (!len)
	len = &k;

      switch (INTVAL (operands[2]))
	{
	default:
	  if (INTVAL (operands[2]) < 32)
	    break;

	  if (AVR_HAVE_MOVW)
	    return *len = 3, ("clr %D0" CR_TAB
			      "clr %C0" CR_TAB
			      "movw %A0,%C0");
	  *len = 4;
	  return ("clr %D0" CR_TAB
		  "clr %C0" CR_TAB
		  "clr %B0" CR_TAB
		  "clr %A0");

	case 8:
	  {
	    int reg0 = true_regnum (operands[0]);
	    int reg1 = true_regnum (operands[1]);
	    *len = 4;
	    if (reg0 <= reg1)
	      return ("mov %A0,%B1" CR_TAB
		      "mov %B0,%C1" CR_TAB
		      "mov %C0,%D1" CR_TAB
		      "clr %D0");
	    else
	      return ("clr %D0"     CR_TAB
		      "mov %C0,%D1" CR_TAB
		      "mov %B0,%C1" CR_TAB
		      "mov %A0,%B1");
	  }

	case 16:
	  {
	    int reg0 = true_regnum (operands[0]);
	    int reg1 = true_regnum (operands[1]);

	    if (reg0 == reg1 + 2)
	      return *len = 2, ("clr %C0"     CR_TAB
				"clr %D0");
	    if (AVR_HAVE_MOVW)
	      return *len = 3, ("movw %A0,%C1" CR_TAB
				"clr %C0"      CR_TAB
				"clr %D0");
	    else
	      return *len = 4, ("mov %B0,%D1" CR_TAB
				"mov %A0,%C1" CR_TAB
				"clr %C0"     CR_TAB
				"clr %D0");
	  }

	case 24:
	  return *len = 4, ("mov %A0,%D1" CR_TAB
			    "clr %B0"     CR_TAB
			    "clr %C0"     CR_TAB
			    "clr %D0");

	case 31:
	  *len = 6;
	  return ("clr %A0"    CR_TAB
		  "sbrc %D0,7" CR_TAB
		  "inc %A0"    CR_TAB
		  "clr %B0"    CR_TAB
		  "clr %C0"    CR_TAB
		  "clr %D0");
	}
      len = t;
    }
  out_shift_with_cnt ("lsr %D0" CR_TAB
                      "ror %C0" CR_TAB
                      "ror %B0" CR_TAB
                      "ror %A0", insn, operands, len, 4);
  return "";
}


/* Output addition of register XOP[0] and compile time constant XOP[2].
   CODE == PLUS:  perform addition by using ADD instructions or
   CODE == MINUS: perform addition by using SUB instructions:

      XOP[0] = XOP[0] + XOP[2]

   Or perform addition/subtraction with register XOP[2] depending on CODE:

      XOP[0] = XOP[0] +/- XOP[2]

   If PLEN == NULL, print assembler instructions to perform the operation;
   otherwise, set *PLEN to the length of the instruction sequence (in words)
   printed with PLEN == NULL.  XOP[3] is an 8-bit scratch register or NULL_RTX.
   Set *PCC to effect on cc0 according to respective CC_* insn attribute.

   CODE_SAT == UNKNOWN: Perform ordinary, non-saturating operation.
   CODE_SAT != UNKNOWN: Perform operation and saturate according to CODE_SAT.
   If  CODE_SAT != UNKNOWN  then SIGN contains the sign of the summand resp.
   the subtrahend in the original insn, provided it is a compile time constant.
   In all other cases, SIGN is 0.

   If OUT_LABEL is true, print the final 0: label which is needed for
   saturated addition / subtraction.  The only case where OUT_LABEL = false
   is useful is for saturated addition / subtraction performed during
   fixed-point rounding, cf. `avr_out_round'.  */

static void
avr_out_plus_1 (rtx *xop, int *plen, enum rtx_code code, int *pcc,
                enum rtx_code code_sat, int sign, bool out_label)
{
  /* MODE of the operation.  */
  enum machine_mode mode = GET_MODE (xop[0]);

  /* INT_MODE of the same size.  */
  enum machine_mode imode = int_mode_for_mode (mode);

  /* Number of bytes to operate on.  */
  int i, n_bytes = GET_MODE_SIZE (mode);

  /* Value (0..0xff) held in clobber register op[3] or -1 if unknown.  */
  int clobber_val = -1;

  /* op[0]: 8-bit destination register
     op[1]: 8-bit const int
     op[2]: 8-bit scratch register */
  rtx op[3];

  /* Started the operation?  Before starting the operation we may skip
     adding 0.  This is no more true after the operation started because
     carry must be taken into account.  */
  bool started = false;

  /* Value to add.  There are two ways to add VAL: R += VAL and R -= -VAL.  */
  rtx xval = xop[2];

  /* Output a BRVC instruction.  Only needed with saturation.  */
  bool out_brvc = true;

  if (plen)
    *plen = 0;

  if (REG_P (xop[2]))
    {
      *pcc = MINUS == code ? (int) CC_SET_CZN : (int) CC_SET_N;

      for (i = 0; i < n_bytes; i++)
        {
          /* We operate byte-wise on the destination.  */
          op[0] = simplify_gen_subreg (QImode, xop[0], mode, i);
          op[1] = simplify_gen_subreg (QImode, xop[2], mode, i);

          if (i == 0)
            avr_asm_len (code == PLUS ? "add %0,%1" : "sub %0,%1",
                         op, plen, 1);
          else
            avr_asm_len (code == PLUS ? "adc %0,%1" : "sbc %0,%1",
                         op, plen, 1);
        }

      if (reg_overlap_mentioned_p (xop[0], xop[2]))
        {
          gcc_assert (REGNO (xop[0]) == REGNO (xop[2]));

          if (MINUS == code)
            return;
        }

      goto saturate;
    }

  /* Except in the case of ADIW with 16-bit register (see below)
     addition does not set cc0 in a usable way.  */

  *pcc = (MINUS == code) ? CC_SET_CZN : CC_CLOBBER;

  if (CONST_FIXED_P (xval))
    xval = avr_to_int_mode (xval);

  /* Adding/Subtracting zero is a no-op.  */

  if (xval == const0_rtx)
    {
      *pcc = CC_NONE;
      return;
    }

  if (MINUS == code)
    xval = simplify_unary_operation (NEG, imode, xval, imode);

  op[2] = xop[3];

  if (SS_PLUS == code_sat && MINUS == code
      && sign < 0
      && 0x80 == (INTVAL (simplify_gen_subreg (QImode, xval, imode, n_bytes-1))
                  & GET_MODE_MASK (QImode)))
    {
      /* We compute x + 0x80 by means of SUB instructions.  We negated the
         constant subtrahend above and are left with  x - (-128)  so that we
         need something like SUBI r,128 which does not exist because SUBI sets
         V according to the sign of the subtrahend.  Notice the only case
         where this must be done is when NEG overflowed in case [2s] because
         the V computation needs the right sign of the subtrahend.  */

      rtx msb = simplify_gen_subreg (QImode, xop[0], mode, n_bytes-1);

      avr_asm_len ("subi %0,128" CR_TAB
                   "brmi 0f", &msb, plen, 2);
      out_brvc = false;

      goto saturate;
    }

  for (i = 0; i < n_bytes; i++)
    {
      /* We operate byte-wise on the destination.  */
      rtx reg8 = simplify_gen_subreg (QImode, xop[0], mode, i);
      rtx xval8 = simplify_gen_subreg (QImode, xval, imode, i);

      /* 8-bit value to operate with this byte. */
      unsigned int val8 = UINTVAL (xval8) & GET_MODE_MASK (QImode);

      /* Registers R16..R31 can operate with immediate.  */
      bool ld_reg_p = test_hard_reg_class (LD_REGS, reg8);

      op[0] = reg8;
      op[1] = gen_int_mode (val8, QImode);

      /* To get usable cc0 no low-bytes must have been skipped.  */

      if (i && !started)
        *pcc = CC_CLOBBER;

      if (!started
          && i % 2 == 0
          && i + 2 <= n_bytes
          && test_hard_reg_class (ADDW_REGS, reg8))
        {
          rtx xval16 = simplify_gen_subreg (HImode, xval, imode, i);
          unsigned int val16 = UINTVAL (xval16) & GET_MODE_MASK (HImode);

          /* Registers R24, X, Y, Z can use ADIW/SBIW with constants < 64
             i.e. operate word-wise.  */

          if (val16 < 64)
            {
              if (val16 != 0)
                {
                  started = true;
                  avr_asm_len (code == PLUS ? "adiw %0,%1" : "sbiw %0,%1",
                               op, plen, 1);

                  if (n_bytes == 2 && PLUS == code)
                    *pcc = CC_SET_ZN;
                }

              i++;
              continue;
            }
        }

      if (val8 == 0)
        {
          if (started)
            avr_asm_len (code == PLUS
                         ? "adc %0,__zero_reg__" : "sbc %0,__zero_reg__",
                         op, plen, 1);
          continue;
        }
      else if ((val8 == 1 || val8 == 0xff)
               && UNKNOWN == code_sat
               && !started
               && i == n_bytes - 1)
        {
          avr_asm_len ((code == PLUS) ^ (val8 == 1) ? "dec %0" : "inc %0",
                       op, plen, 1);
          break;
        }

      switch (code)
        {
        case PLUS:

          gcc_assert (plen != NULL || (op[2] && REG_P (op[2])));

          if (plen != NULL && UNKNOWN != code_sat)
            {
              /* This belongs to the x + 0x80 corner case.  The code with
                 ADD instruction is not smaller, thus make this case
                 expensive so that the caller won't pick it.  */

              *plen += 10;
              break;
            }

          if (clobber_val != (int) val8)
            avr_asm_len ("ldi %2,%1", op, plen, 1);
          clobber_val = (int) val8;

          avr_asm_len (started ? "adc %0,%2" : "add %0,%2", op, plen, 1);

          break; /* PLUS */

        case MINUS:

          if (ld_reg_p)
            avr_asm_len (started ? "sbci %0,%1" : "subi %0,%1", op, plen, 1);
          else
            {
              gcc_assert (plen != NULL || REG_P (op[2]));

              if (clobber_val != (int) val8)
                avr_asm_len ("ldi %2,%1", op, plen, 1);
              clobber_val = (int) val8;

              avr_asm_len (started ? "sbc %0,%2" : "sub %0,%2", op, plen, 1);
            }

          break; /* MINUS */

        default:
          /* Unknown code */
          gcc_unreachable();
        }

      started = true;

    } /* for all sub-bytes */

 saturate:

  if (UNKNOWN == code_sat)
    return;

  *pcc = (int) CC_CLOBBER;

  /* Vanilla addition/subtraction is done.  We are left with saturation.

     We have to compute  A = A <op> B  where  A  is a register and
     B is a register or a non-zero compile time constant CONST.
     A is register class "r" if unsigned && B is REG.  Otherwise, A is in "d".
     B stands for the original operand $2 in INSN.  In the case of B = CONST,
     SIGN in { -1, 1 } is the sign of B.  Otherwise, SIGN is 0.

     CODE is the instruction flavor we use in the asm sequence to perform <op>.


     unsigned
     operation        |  code |  sat if  |    b is      | sat value |  case
     -----------------+-------+----------+--------------+-----------+-------
     +  as  a + b     |  add  |  C == 1  |  const, reg  | u+ = 0xff |  [1u]
     +  as  a - (-b)  |  sub  |  C == 0  |  const       | u+ = 0xff |  [2u]
     -  as  a - b     |  sub  |  C == 1  |  const, reg  | u- = 0    |  [3u]
     -  as  a + (-b)  |  add  |  C == 0  |  const       | u- = 0    |  [4u]


     signed
     operation        |  code |  sat if  |    b is      | sat value |  case
     -----------------+-------+----------+--------------+-----------+-------
     +  as  a + b     |  add  |  V == 1  |  const, reg  | s+        |  [1s]
     +  as  a - (-b)  |  sub  |  V == 1  |  const       | s+        |  [2s]
     -  as  a - b     |  sub  |  V == 1  |  const, reg  | s-        |  [3s]
     -  as  a + (-b)  |  add  |  V == 1  |  const       | s-        |  [4s]

     s+  =  b < 0  ?  -0x80 :  0x7f
     s-  =  b < 0  ?   0x7f : -0x80

     The cases a - b actually perform  a - (-(-b))  if B is CONST.
  */

  op[0] = simplify_gen_subreg (QImode, xop[0], mode, n_bytes-1);
  op[1] = n_bytes > 1
    ? simplify_gen_subreg (QImode, xop[0], mode, n_bytes-2)
    : NULL_RTX;

  bool need_copy = true;
  int len_call = 1 + AVR_HAVE_JMP_CALL;

  switch (code_sat)
    {
    default:
      gcc_unreachable();

    case SS_PLUS:
    case SS_MINUS:

      if (out_brvc)
        avr_asm_len ("brvc 0f", op, plen, 1);

      if (reg_overlap_mentioned_p (xop[0], xop[2]))
        {
          /* [1s,reg] */

          if (n_bytes == 1)
            avr_asm_len ("ldi %0,0x7f" CR_TAB
                         "adc %0,__zero_reg__", op, plen, 2);
          else
            avr_asm_len ("ldi %0,0x7f" CR_TAB
                         "ldi %1,0xff" CR_TAB
                         "adc %1,__zero_reg__" CR_TAB
                         "adc %0,__zero_reg__", op, plen, 4);
        }
      else if (sign == 0 && PLUS == code)
        {
          /* [1s,reg] */

          op[2] = simplify_gen_subreg (QImode, xop[2], mode, n_bytes-1);

          if (n_bytes == 1)
            avr_asm_len ("ldi %0,0x80" CR_TAB
                         "sbrs %2,7"   CR_TAB
                         "dec %0", op, plen, 3);
          else
            avr_asm_len ("ldi %0,0x80" CR_TAB
                         "cp %2,%0"    CR_TAB
                         "sbc %1,%1"   CR_TAB
                         "sbci %0,0", op, plen, 4);
        }
      else if (sign == 0 && MINUS == code)
        {
          /* [3s,reg] */

          op[2] = simplify_gen_subreg (QImode, xop[2], mode, n_bytes-1);

          if (n_bytes == 1)
            avr_asm_len ("ldi %0,0x7f" CR_TAB
                         "sbrs %2,7"   CR_TAB
                         "inc %0", op, plen, 3);
          else
            avr_asm_len ("ldi %0,0x7f" CR_TAB
                         "cp %0,%2"    CR_TAB
                         "sbc %1,%1"   CR_TAB
                         "sbci %0,-1", op, plen, 4);
        }
      else if ((sign < 0) ^ (SS_MINUS == code_sat))
        {
          /* [1s,const,B < 0] [2s,B < 0] */
          /* [3s,const,B > 0] [4s,B > 0] */

          if (n_bytes == 8)
            {
              avr_asm_len ("%~call __clr_8", op, plen, len_call);
              need_copy = false;
            }

          avr_asm_len ("ldi %0,0x80", op, plen, 1);
          if (n_bytes > 1 && need_copy)
            avr_asm_len ("clr %1", op, plen, 1);
        }
      else if ((sign > 0) ^ (SS_MINUS == code_sat))
        {
          /* [1s,const,B > 0] [2s,B > 0] */
          /* [3s,const,B < 0] [4s,B < 0] */

          if (n_bytes == 8)
            {
              avr_asm_len ("sec" CR_TAB
                           "%~call __sbc_8", op, plen, 1 + len_call);
              need_copy = false;
            }

          avr_asm_len ("ldi %0,0x7f", op, plen, 1);
          if (n_bytes > 1 && need_copy)
            avr_asm_len ("ldi %1,0xff", op, plen, 1);
        }
      else
        gcc_unreachable();

      break;

    case US_PLUS:
      /* [1u] : [2u] */

      avr_asm_len (PLUS == code ? "brcc 0f" : "brcs 0f", op, plen, 1);

      if (n_bytes == 8)
        {
          if (MINUS == code)
            avr_asm_len ("sec", op, plen, 1);
          avr_asm_len ("%~call __sbc_8", op, plen, len_call);

          need_copy = false;
        }
      else
        {
          if (MINUS == code && !test_hard_reg_class (LD_REGS, op[0]))
            avr_asm_len ("sec" CR_TAB "sbc %0,%0", op, plen, 2);
          else
            avr_asm_len (PLUS == code ? "sbc %0,%0" : "ldi %0,0xff",
                         op, plen, 1);
        }
      break; /* US_PLUS */

    case US_MINUS:
      /* [4u] : [3u] */

      avr_asm_len (PLUS == code ? "brcs 0f" : "brcc 0f", op, plen, 1);

      if (n_bytes == 8)
        {
          avr_asm_len ("%~call __clr_8", op, plen, len_call);
          need_copy = false;
        }
      else
        avr_asm_len ("clr %0", op, plen, 1);

      break;
    }

  /* We set the MSB in the unsigned case and the 2 MSBs in the signed case.
     Now copy the right value to the LSBs.  */

  if (need_copy && n_bytes > 1)
    {
      if (US_MINUS == code_sat || US_PLUS == code_sat)
        {
          avr_asm_len ("mov %1,%0", op, plen, 1);

          if (n_bytes > 2)
            {
              op[0] = xop[0];
              if (AVR_HAVE_MOVW)
                avr_asm_len ("movw %0,%1", op, plen, 1);
              else
                avr_asm_len ("mov %A0,%1" CR_TAB
                             "mov %B0,%1", op, plen, 2);
            }
        }
      else if (n_bytes > 2)
        {
          op[0] = xop[0];
          avr_asm_len ("mov %A0,%1" CR_TAB
                       "mov %B0,%1", op, plen, 2);
        }
    }

  if (need_copy && n_bytes == 8)
    {
      if (AVR_HAVE_MOVW)
        avr_asm_len ("movw %r0+2,%0" CR_TAB
                     "movw %r0+4,%0", xop, plen, 2);
      else
        avr_asm_len ("mov %r0+2,%0" CR_TAB
                     "mov %r0+3,%0" CR_TAB
                     "mov %r0+4,%0" CR_TAB
                     "mov %r0+5,%0", xop, plen, 4);
    }

  if (out_label)
    avr_asm_len ("0:", op, plen, 0);
}


/* Output addition/subtraction of register XOP[0] and a constant XOP[2] that
   is ont a compile-time constant:

      XOP[0] = XOP[0] +/- XOP[2]

   This is a helper for the function below.  The only insns that need this
   are additions/subtraction for pointer modes, i.e. HImode and PSImode.  */

static const char*
avr_out_plus_symbol (rtx *xop, enum rtx_code code, int *plen, int *pcc)
{
  enum machine_mode mode = GET_MODE (xop[0]);

  /* Only pointer modes want to add symbols.  */

  gcc_assert (mode == HImode || mode == PSImode);

  *pcc = MINUS == code ? (int) CC_SET_CZN : (int) CC_SET_N;

  avr_asm_len (PLUS == code
               ? "subi %A0,lo8(-(%2))" CR_TAB "sbci %B0,hi8(-(%2))"
               : "subi %A0,lo8(%2)"    CR_TAB "sbci %B0,hi8(%2)",
               xop, plen, -2);

  if (PSImode == mode)
    avr_asm_len (PLUS == code
                 ? "sbci %C0,hlo8(-(%2))"
                 : "sbci %C0,hlo8(%2)", xop, plen, 1);
  return "";
}


/* Prepare operands of addition/subtraction to be used with avr_out_plus_1.

   INSN is a single_set insn or an insn pattern with a binary operation as
   SET_SRC that is one of: PLUS, SS_PLUS, US_PLUS, MINUS, SS_MINUS, US_MINUS.

   XOP are the operands of INSN.  In the case of 64-bit operations with
   constant XOP[] has just one element:  The summand/subtrahend in XOP[0].
   The non-saturating insns up to 32 bits may or may not supply a "d" class
   scratch as XOP[3].

   If PLEN == NULL output the instructions.
   If PLEN != NULL set *PLEN to the length of the sequence in words.

   PCC is a pointer to store the instructions' effect on cc0.
   PCC may be NULL.

   PLEN and PCC default to NULL.

   OUT_LABEL defaults to TRUE.  For a description, see AVR_OUT_PLUS_1.

   Return ""  */

const char*
avr_out_plus (rtx insn, rtx *xop, int *plen, int *pcc, bool out_label)
{
  int cc_plus, cc_minus, cc_dummy;
  int len_plus, len_minus;
  rtx op[4];
  rtx xpattern = INSN_P (insn) ? single_set (insn) : insn;
  rtx xdest = SET_DEST (xpattern);
  enum machine_mode mode = GET_MODE (xdest);
  enum machine_mode imode = int_mode_for_mode (mode);
  int n_bytes = GET_MODE_SIZE (mode);
  enum rtx_code code_sat = GET_CODE (SET_SRC (xpattern));
  enum rtx_code code
    = (PLUS == code_sat || SS_PLUS == code_sat || US_PLUS == code_sat
       ? PLUS : MINUS);

  if (!pcc)
    pcc = &cc_dummy;

  /* PLUS and MINUS don't saturate:  Use modular wrap-around.  */

  if (PLUS == code_sat || MINUS == code_sat)
    code_sat = UNKNOWN;

  if (n_bytes <= 4 && REG_P (xop[2]))
    {
      avr_out_plus_1 (xop, plen, code, pcc, code_sat, 0, out_label);
      return "";
    }

  if (8 == n_bytes)
    {
      op[0] = gen_rtx_REG (DImode, ACC_A);
      op[1] = gen_rtx_REG (DImode, ACC_A);
      op[2] = avr_to_int_mode (xop[0]);
    }
  else
    {
      if (!REG_P (xop[2])
          && !CONST_INT_P (xop[2])
          && !CONST_FIXED_P (xop[2]))
        {
          return avr_out_plus_symbol (xop, code, plen, pcc);
        }

      op[0] = avr_to_int_mode (xop[0]);
      op[1] = avr_to_int_mode (xop[1]);
      op[2] = avr_to_int_mode (xop[2]);
    }

  /* Saturations and 64-bit operations don't have a clobber operand.
     For the other cases, the caller will provide a proper XOP[3].  */

  xpattern = INSN_P (insn) ? PATTERN (insn) : insn;
  op[3] = PARALLEL == GET_CODE (xpattern) ? xop[3] : NULL_RTX;

  /* Saturation will need the sign of the original operand.  */

  rtx xmsb = simplify_gen_subreg (QImode, op[2], imode, n_bytes-1);
  int sign = INTVAL (xmsb) < 0 ? -1 : 1;

  /* If we subtract and the subtrahend is a constant, then negate it
     so that avr_out_plus_1 can be used.  */

  if (MINUS == code)
    op[2] = simplify_unary_operation (NEG, imode, op[2], imode);

  /* Work out the shortest sequence.  */

  avr_out_plus_1 (op, &len_minus, MINUS, &cc_plus, code_sat, sign, out_label);
  avr_out_plus_1 (op, &len_plus, PLUS, &cc_minus, code_sat, sign, out_label);

  if (plen)
    {
      *plen = (len_minus <= len_plus) ? len_minus : len_plus;
      *pcc  = (len_minus <= len_plus) ? cc_minus : cc_plus;
    }
  else if (len_minus <= len_plus)
    avr_out_plus_1 (op, NULL, MINUS, pcc, code_sat, sign, out_label);
  else
    avr_out_plus_1 (op, NULL, PLUS, pcc, code_sat, sign, out_label);

  return "";
}


/* Output bit operation (IOR, AND, XOR) with register XOP[0] and compile
   time constant XOP[2]:

      XOP[0] = XOP[0] <op> XOP[2]

   and return "".  If PLEN == NULL, print assembler instructions to perform the
   operation; otherwise, set *PLEN to the length of the instruction sequence
   (in words) printed with PLEN == NULL.  XOP[3] is either an 8-bit clobber
   register or SCRATCH if no clobber register is needed for the operation.
   INSN is an INSN_P or a pattern of an insn.  */

const char*
avr_out_bitop (rtx insn, rtx *xop, int *plen)
{
  /* CODE and MODE of the operation.  */
  rtx xpattern = INSN_P (insn) ? single_set (insn) : insn;
  enum rtx_code code = GET_CODE (SET_SRC (xpattern));
  enum machine_mode mode = GET_MODE (xop[0]);

  /* Number of bytes to operate on.  */
  int i, n_bytes = GET_MODE_SIZE (mode);

  /* Value of T-flag (0 or 1) or -1 if unknow.  */
  int set_t = -1;

  /* Value (0..0xff) held in clobber register op[3] or -1 if unknown.  */
  int clobber_val = -1;

  /* op[0]: 8-bit destination register
     op[1]: 8-bit const int
     op[2]: 8-bit clobber register or SCRATCH
     op[3]: 8-bit register containing 0xff or NULL_RTX  */
  rtx op[4];

  op[2] = xop[3];
  op[3] = NULL_RTX;

  if (plen)
    *plen = 0;

  for (i = 0; i < n_bytes; i++)
    {
      /* We operate byte-wise on the destination.  */
      rtx reg8 = simplify_gen_subreg (QImode, xop[0], mode, i);
      rtx xval8 = simplify_gen_subreg (QImode, xop[2], mode, i);

      /* 8-bit value to operate with this byte. */
      unsigned int val8 = UINTVAL (xval8) & GET_MODE_MASK (QImode);

      /* Number of bits set in the current byte of the constant.  */
      int pop8 = avr_popcount (val8);

      /* Registers R16..R31 can operate with immediate.  */
      bool ld_reg_p = test_hard_reg_class (LD_REGS, reg8);

      op[0] = reg8;
      op[1] = GEN_INT (val8);

      switch (code)
        {
        case IOR:

          if (0 == pop8)
            continue;
          else if (ld_reg_p)
            avr_asm_len ("ori %0,%1", op, plen, 1);
          else if (1 == pop8)
            {
              if (set_t != 1)
                avr_asm_len ("set", op, plen, 1);
              set_t = 1;

              op[1] = GEN_INT (exact_log2 (val8));
              avr_asm_len ("bld %0,%1", op, plen, 1);
            }
          else if (8 == pop8)
            {
              if (op[3] != NULL_RTX)
                avr_asm_len ("mov %0,%3", op, plen, 1);
              else
                avr_asm_len ("clr %0" CR_TAB
                             "dec %0", op, plen, 2);

              op[3] = op[0];
            }
          else
            {
              if (clobber_val != (int) val8)
                avr_asm_len ("ldi %2,%1", op, plen, 1);
              clobber_val = (int) val8;

              avr_asm_len ("or %0,%2", op, plen, 1);
            }

          continue; /* IOR */

        case AND:

          if (8 == pop8)
            continue;
          else if (0 == pop8)
            avr_asm_len ("clr %0", op, plen, 1);
          else if (ld_reg_p)
            avr_asm_len ("andi %0,%1", op, plen, 1);
          else if (7 == pop8)
            {
              if (set_t != 0)
                avr_asm_len ("clt", op, plen, 1);
              set_t = 0;

              op[1] = GEN_INT (exact_log2 (GET_MODE_MASK (QImode) & ~val8));
              avr_asm_len ("bld %0,%1", op, plen, 1);
            }
          else
            {
              if (clobber_val != (int) val8)
                avr_asm_len ("ldi %2,%1", op, plen, 1);
              clobber_val = (int) val8;

              avr_asm_len ("and %0,%2", op, plen, 1);
            }

          continue; /* AND */

        case XOR:

          if (0 == pop8)
            continue;
          else if (8 == pop8)
            avr_asm_len ("com %0", op, plen, 1);
          else if (ld_reg_p && val8 == (1 << 7))
            avr_asm_len ("subi %0,%1", op, plen, 1);
          else
            {
              if (clobber_val != (int) val8)
                avr_asm_len ("ldi %2,%1", op, plen, 1);
              clobber_val = (int) val8;

              avr_asm_len ("eor %0,%2", op, plen, 1);
            }

          continue; /* XOR */

        default:
          /* Unknown rtx_code */
          gcc_unreachable();
        }
    } /* for all sub-bytes */

  return "";
}


/* PLEN == NULL: Output code to add CONST_INT OP[0] to SP.
   PLEN != NULL: Set *PLEN to the length of that sequence.
   Return "".  */

const char*
avr_out_addto_sp (rtx *op, int *plen)
{
  int pc_len = AVR_2_BYTE_PC ? 2 : 3;
  int addend = INTVAL (op[0]);

  if (plen)
    *plen = 0;

  if (addend < 0)
    {
      if (flag_verbose_asm || flag_print_asm_name)
        avr_asm_len (ASM_COMMENT_START "SP -= %n0", op, plen, 0);

      while (addend <= -pc_len)
        {
          addend += pc_len;
          avr_asm_len ("rcall .", op, plen, 1);
        }

      while (addend++ < 0)
        avr_asm_len ("push __zero_reg__", op, plen, 1);
    }
  else if (addend > 0)
    {
      if (flag_verbose_asm || flag_print_asm_name)
        avr_asm_len (ASM_COMMENT_START "SP += %0", op, plen, 0);

      while (addend-- > 0)
        avr_asm_len ("pop __tmp_reg__", op, plen, 1);
    }

  return "";
}


/* Outputs instructions needed for fixed point type conversion.
   This includes converting between any fixed point type, as well
   as converting to any integer type.  Conversion between integer
   types is not supported.

   Converting signed fractional types requires a bit shift if converting
   to or from any unsigned fractional type because the decimal place is
   shifted by 1 bit.  When the destination is a signed fractional, the sign
   is stored in either the carry or T bit.  */

const char*
avr_out_fract (rtx insn, rtx operands[], bool intsigned, int *plen)
{
  size_t i;
  rtx xop[6];
  RTX_CODE shift = UNKNOWN;
  bool sign_in_carry = false;
  bool msb_in_carry = false;
  bool lsb_in_tmp_reg = false;
  bool lsb_in_carry = false;
  bool frac_rounded = false;
  const char *code_ashift = "lsl %0";


#define MAY_CLOBBER(RR)                                                 \
  /* Shorthand used below.  */                                          \
  ((sign_bytes                                                          \
    && IN_RANGE (RR, dest.regno_msb - sign_bytes + 1, dest.regno_msb))  \
   || (offset && IN_RANGE (RR, dest.regno, dest.regno_msb))		\
   || (reg_unused_after (insn, all_regs_rtx[RR])                        \
       && !IN_RANGE (RR, dest.regno, dest.regno_msb)))

  struct
  {
    /* bytes       : Length of operand in bytes.
       ibyte       : Length of integral part in bytes.
       fbyte, fbit : Length of fractional part in bytes, bits.  */

    bool sbit;
    unsigned fbit, bytes, ibyte, fbyte;
    unsigned regno, regno_msb;
  } dest, src, *val[2] = { &dest, &src };

  if (plen)
    *plen = 0;

  /* Step 0:  Determine information on source and destination operand we
     ======   will need in the remainder.  */

  for (i = 0; i < sizeof (val) / sizeof (*val); i++)
    {
      enum machine_mode mode;

      xop[i] = operands[i];

      mode = GET_MODE (xop[i]);

      val[i]->bytes = GET_MODE_SIZE (mode);
      val[i]->regno = REGNO (xop[i]);
      val[i]->regno_msb = REGNO (xop[i]) + val[i]->bytes - 1;

      if (SCALAR_INT_MODE_P (mode))
        {
          val[i]->sbit = intsigned;
          val[i]->fbit = 0;
        }
      else if (ALL_SCALAR_FIXED_POINT_MODE_P (mode))
        {
          val[i]->sbit = SIGNED_SCALAR_FIXED_POINT_MODE_P (mode);
          val[i]->fbit = GET_MODE_FBIT (mode);
        }
      else
        fatal_insn ("unsupported fixed-point conversion", insn);

      val[i]->fbyte = (1 + val[i]->fbit) / BITS_PER_UNIT;
      val[i]->ibyte = val[i]->bytes - val[i]->fbyte;
    }

  // Byte offset of the decimal point taking into account different place
  // of the decimal point in input and output and different register numbers
  // of input and output.
  int offset = dest.regno - src.regno + dest.fbyte - src.fbyte;

  // Number of destination bytes that will come from sign / zero extension.
  int sign_bytes = (dest.ibyte - src.ibyte) * (dest.ibyte > src.ibyte);

  // Number of bytes at the low end to be filled with zeros.
  int zero_bytes = (dest.fbyte - src.fbyte) * (dest.fbyte > src.fbyte);

  // Do we have a 16-Bit register that is cleared?
  rtx clrw = NULL_RTX;

  bool sign_extend = src.sbit && sign_bytes;

  if (0 == dest.fbit % 8 && 7 == src.fbit % 8)
    shift = ASHIFT;
  else if (7 == dest.fbit % 8 && 0 == src.fbit % 8)
    shift = ASHIFTRT;
  else if (dest.fbit % 8 == src.fbit % 8)
    shift = UNKNOWN;
  else
    gcc_unreachable();

  /* If we need to round the fraction part, we might need to save/round it
     before clobbering any of it in Step 1.  Also, we might to want to do
     the rounding now to make use of LD_REGS.  */
  if (SCALAR_INT_MODE_P (GET_MODE (xop[0]))
      && SCALAR_ACCUM_MODE_P (GET_MODE (xop[1]))
      && !TARGET_FRACT_CONV_TRUNC)
    {
      bool overlap
	= (src.regno <=
	   (offset ? dest.regno_msb - sign_bytes : dest.regno + zero_bytes - 1)
	   && dest.regno - offset -1 >= dest.regno);
      unsigned s0 = dest.regno - offset -1;
      bool use_src = true;
      unsigned sn;
      unsigned copied_msb = src.regno_msb;
      bool have_carry = false;

      if (src.ibyte > dest.ibyte)
	copied_msb -= src.ibyte - dest.ibyte;

      for (sn = s0; sn <= copied_msb; sn++)
	if (!IN_RANGE (sn, dest.regno, dest.regno_msb)
	    && !reg_unused_after (insn, all_regs_rtx[sn]))
	  use_src = false;
      if (use_src && TEST_HARD_REG_BIT (reg_class_contents[LD_REGS], s0))
	{
	  avr_asm_len ("tst %0" CR_TAB "brpl 0f",
		       &all_regs_rtx[src.regno_msb], plen, 2);
	  sn = src.regno;
	  if (sn < s0)
	    {
	      if (TEST_HARD_REG_BIT (reg_class_contents[LD_REGS], sn))
		avr_asm_len ("cpi %0,1", &all_regs_rtx[sn], plen, 1);
	      else
		avr_asm_len ("sec" CR_TAB "cpc %0,__zero_reg__",
			     &all_regs_rtx[sn], plen, 2);
	      have_carry = true;
	    }
	  while (++sn < s0)
	    avr_asm_len ("cpc %0,__zero_reg__", &all_regs_rtx[sn], plen, 1);
	  avr_asm_len (have_carry ? "sbci %0,128" : "subi %0,129",
		       &all_regs_rtx[s0], plen, 1);
	  for (sn = src.regno + src.fbyte; sn <= copied_msb; sn++)
	    avr_asm_len ("sbci %0,255", &all_regs_rtx[sn], plen, 1);
	  avr_asm_len ("\n0:", NULL, plen, 0);
	  frac_rounded = true;
	}
      else if (use_src && overlap)
	{
	  avr_asm_len ("clr __tmp_reg__" CR_TAB
		       "sbrc %1,0" CR_TAB "dec __tmp_reg__", xop, plen, 1);
	  sn = src.regno;
	  if (sn < s0)
	    {
	      avr_asm_len ("add %0,__tmp_reg__", &all_regs_rtx[sn], plen, 1);
	      have_carry = true;
	    }
	  while (++sn < s0)
	    avr_asm_len ("adc %0,__tmp_reg__", &all_regs_rtx[sn], plen, 1);
	  if (have_carry)
	    avr_asm_len ("clt" CR_TAB "bld __tmp_reg__,7" CR_TAB
			 "adc %0,__tmp_reg__",
			 &all_regs_rtx[s0], plen, 1);
	  else
	    avr_asm_len ("lsr __tmp_reg" CR_TAB "add %0,__tmp_reg__",
			 &all_regs_rtx[s0], plen, 2);
	  for (sn = src.regno + src.fbyte; sn <= copied_msb; sn++)
	    avr_asm_len ("adc %0,__zero_reg__", &all_regs_rtx[sn], plen, 1);
	  frac_rounded = true;
	}
      else if (overlap)
	{
	  bool use_src
	    = (TEST_HARD_REG_BIT (reg_class_contents[LD_REGS], s0)
	       && (IN_RANGE (s0, dest.regno, dest.regno_msb)
		   || reg_unused_after (insn, all_regs_rtx[s0])));
	  xop[2] = all_regs_rtx[s0];
	  unsigned sn = src.regno;
	  if (!use_src || sn == s0)
	    avr_asm_len ("mov __tmp_reg__,%2", xop, plen, 1);
	  /* We need to consider to-be-discarded bits
	     if the value is negative.  */
	  if (sn < s0)
	    {
	      avr_asm_len ("tst %0" CR_TAB "brpl 0f",
			   &all_regs_rtx[src.regno_msb], plen, 2);
	      /* Test to-be-discarded bytes for any nozero bits.
		 ??? Could use OR or SBIW to test two registers at once.  */
	      if (sn < s0)
		avr_asm_len ("cp %0,__zero_reg__", &all_regs_rtx[sn], plen, 1);
	      while (++sn < s0)
		avr_asm_len ("cpc %0,__zero_reg__", &all_regs_rtx[sn], plen, 1);
	      /* Set bit 0 in __tmp_reg__ if any of the lower bits was set.  */
	      if (use_src)
		avr_asm_len ("breq 0f" CR_TAB
			     "ori %2,1" "\n0:\t" "mov __tmp_reg__,%2",
			     xop, plen, 3);
	      else
		avr_asm_len ("breq 0f" CR_TAB
			     "set" CR_TAB "bld __tmp_reg__,0\n0:",
			     xop, plen, 3);
	    }
	  lsb_in_tmp_reg = true;
	}
    }

  /* Step 1:  Clear bytes at the low end and copy payload bits from source
     ======   to destination.  */

  int step = offset < 0 ? 1 : -1;
  unsigned d0 = offset < 0 ? dest.regno : dest.regno_msb;

  // We cleared at least that number of registers.
  int clr_n = 0;

  for (; d0 >= dest.regno && d0 <= dest.regno_msb; d0 += step)
    {
      // Next regno of destination is needed for MOVW
      unsigned d1 = d0 + step;

      // Current and next regno of source
      signed s0 = d0 - offset;
      signed s1 = s0 + step;

      // Must current resp. next regno be CLRed?  This applies to the low
      // bytes of the destination that have no associated source bytes.
      bool clr0 = s0 < (signed) src.regno;
      bool clr1 = s1 < (signed) src.regno && d1 >= dest.regno;

      // First gather what code to emit (if any) and additional step to
      // apply if a MOVW is in use.  xop[2] is destination rtx and xop[3]
      // is the source rtx for the current loop iteration.
      const char *code = NULL;
      int stepw = 0;

      if (clr0)
        {
          if (AVR_HAVE_MOVW && clr1 && clrw)
            {
              xop[2] = all_regs_rtx[d0 & ~1];
              xop[3] = clrw;
              code = "movw %2,%3";
              stepw = step;
            }
          else
            {
              xop[2] = all_regs_rtx[d0];
              code = "clr %2";

              if (++clr_n >= 2
                  && !clrw
                  && d0 % 2 == (step > 0))
                {
                  clrw = all_regs_rtx[d0 & ~1];
                }
            }
        }
      else if (offset && s0 <= (signed) src.regno_msb)
        {
          int movw = AVR_HAVE_MOVW && offset % 2 == 0
            && d0 % 2 == (offset > 0)
            && d1 <= dest.regno_msb && d1 >= dest.regno
            && s1 <= (signed) src.regno_msb  && s1 >= (signed) src.regno;

          xop[2] = all_regs_rtx[d0 & ~movw];
          xop[3] = all_regs_rtx[s0 & ~movw];
          code = movw ? "movw %2,%3" : "mov %2,%3";
          stepw = step * movw;
        }

      if (code)
        {
          if (sign_extend && shift != ASHIFT && !sign_in_carry
              && (d0 == src.regno_msb || d0 + stepw == src.regno_msb))
            {
              /* We are going to override the sign bit.  If we sign-extend,
                 store the sign in the Carry flag.  This is not needed if
                 the destination will be ASHIFT is the remainder because
                 the ASHIFT will set Carry without extra instruction.  */

              avr_asm_len ("lsl %0", &all_regs_rtx[src.regno_msb], plen, 1);
              sign_in_carry = true;
            }

          unsigned src_msb = dest.regno_msb - sign_bytes - offset + 1;

          if (!sign_extend && shift == ASHIFTRT && !msb_in_carry
              && src.ibyte > dest.ibyte
              && (d0 == src_msb || d0 + stepw == src_msb))
            {
              /* We are going to override the MSB.  If we shift right,
                 store the MSB in the Carry flag.  This is only needed if
                 we don't sign-extend becaue with sign-extension the MSB
                 (the sign) will be produced by the sign extension.  */

              avr_asm_len ("lsr %0", &all_regs_rtx[src_msb], plen, 1);
              msb_in_carry = true;
            }

          unsigned src_lsb = dest.regno - offset -1;

          if (shift == ASHIFT && src.fbyte > dest.fbyte && !lsb_in_carry
	      && !lsb_in_tmp_reg
              && (d0 == src_lsb || d0 + stepw == src_lsb))
            {
              /* We are going to override the new LSB; store it into carry.  */

              avr_asm_len ("lsl %0", &all_regs_rtx[src_lsb], plen, 1);
              code_ashift = "rol %0";
              lsb_in_carry = true;
            }

          avr_asm_len (code, xop, plen, 1);
          d0 += stepw;
        }
    }

  /* Step 2:  Shift destination left by 1 bit position.  This might be needed
     ======   for signed input and unsigned output.  */

  if (shift == ASHIFT && src.fbyte > dest.fbyte && !lsb_in_carry)
    {
      unsigned s0 = dest.regno - offset -1;

      /* n1169 4.1.4 says:
	 "Conversions from a fixed-point to an integer type round toward zero."
	 Hence, converting a fract type to integer only gives a non-zero result
	 for -1.  */
      if (SCALAR_INT_MODE_P (GET_MODE (xop[0]))
	  && SCALAR_FRACT_MODE_P (GET_MODE (xop[1]))
	  && !TARGET_FRACT_CONV_TRUNC)
	{
	  gcc_assert (s0 == src.regno_msb);
	  /* Check if the input is -1.  We do that by checking if negating
	     the input causes an integer overflow.  */
	  unsigned sn = src.regno;
	  avr_asm_len ("cp __zero_reg__,%0", &all_regs_rtx[sn++], plen, 1);
	  while (sn <= s0)
	    avr_asm_len ("cpc __zero_reg__,%0", &all_regs_rtx[sn++], plen, 1);

	  /* Overflow goes with set carry.  Clear carry otherwise.  */
	  avr_asm_len ("brvs 0f" CR_TAB "clc\n0:", NULL, plen, 2);
	}
      /* Likewise, when converting from accumulator types to integer, we
	 need to round up negative values.  */
      else if (SCALAR_INT_MODE_P (GET_MODE (xop[0]))
	       && SCALAR_ACCUM_MODE_P (GET_MODE (xop[1]))
	       && !TARGET_FRACT_CONV_TRUNC
	       && !frac_rounded)
	{
	  bool have_carry = false;

	  xop[2] = all_regs_rtx[s0];
	  if (!lsb_in_tmp_reg && !MAY_CLOBBER (s0))
	    avr_asm_len ("mov __tmp_reg__,%2", xop, plen, 1);
	  avr_asm_len ("tst %0" CR_TAB "brpl 0f",
		       &all_regs_rtx[src.regno_msb], plen, 2);
	  if (!lsb_in_tmp_reg)
	    {
	      unsigned sn = src.regno;
	      if (sn < s0)
		{
		  avr_asm_len ("cp __zero_reg__,%0", &all_regs_rtx[sn],
			       plen, 1);
		  have_carry = true;
		}
	      while (++sn < s0)
		avr_asm_len ("cpc __zero_reg__,%0", &all_regs_rtx[sn], plen, 1);
	      lsb_in_tmp_reg = !MAY_CLOBBER (s0);
	    }
	  /* Add in C and the rounding value 127.  */
	  /* If the destination msb is a sign byte, and in LD_REGS,
	     grab it as a temporary.  */
	  if (sign_bytes
	      && TEST_HARD_REG_BIT (reg_class_contents[LD_REGS],
				    dest.regno_msb))
	    {
	      xop[3] = all_regs_rtx[dest.regno_msb];
	      avr_asm_len ("ldi %3,127", xop, plen, 1);
	      avr_asm_len ((have_carry && lsb_in_tmp_reg ? "adc __tmp_reg__,%3"
			   : have_carry ? "adc %2,%3"
			   : lsb_in_tmp_reg ? "add __tmp_reg__,%3"
			   : "add %2,%3"),
			   xop, plen, 1);
	    }
	  else
	    {
	      /* Fall back to use __zero_reg__ as a temporary.  */
	      avr_asm_len ("dec __zero_reg__", NULL, plen, 1);
	      if (have_carry)
		avr_asm_len ("clt" CR_TAB "bld __zero_reg__,7", NULL, plen, 2);
	      else
		avr_asm_len ("lsr __zero_reg__", NULL, plen, 1);
	      avr_asm_len ((have_carry && lsb_in_tmp_reg
			   ? "adc __tmp_reg__,__zero_reg__"
			   : have_carry ? "adc %2,__zero_reg__"
			   : lsb_in_tmp_reg ? "add __tmp_reg__,__zero_reg__"
			   : "add %2,__zero_reg__"),
			   xop, plen, 1);
	      avr_asm_len ("eor __zero_reg__,__zero_reg__", NULL, plen, 1);
	    }
	  for (d0 = dest.regno + zero_bytes;
	       d0 <= dest.regno_msb - sign_bytes; d0++)
	    avr_asm_len ("adc %0,__zero_reg__", &all_regs_rtx[d0], plen, 1);
	  avr_asm_len (lsb_in_tmp_reg
		       ? "\n0:\t" "lsl __tmp_reg__" : "\n0:\t" "lsl %2",
		       xop, plen, 1);
	}
      else if (MAY_CLOBBER (s0))
        avr_asm_len ("lsl %0", &all_regs_rtx[s0], plen, 1);
      else
        avr_asm_len ("mov __tmp_reg__,%0" CR_TAB
                     "lsl __tmp_reg__", &all_regs_rtx[s0], plen, 2);

      code_ashift = "rol %0";
      lsb_in_carry = true;
    }

  if (shift == ASHIFT)
    {
      for (d0 = dest.regno + zero_bytes;
           d0 <= dest.regno_msb - sign_bytes; d0++)
        {
          avr_asm_len (code_ashift, &all_regs_rtx[d0], plen, 1);
          code_ashift = "rol %0";
        }

      lsb_in_carry = false;
      sign_in_carry = true;
    }

  /* Step 4a:  Store MSB in carry if we don't already have it or will produce
     =======   it in sign-extension below.  */

  if (!sign_extend && shift == ASHIFTRT && !msb_in_carry
      && src.ibyte > dest.ibyte)
    {
      unsigned s0 = dest.regno_msb - sign_bytes - offset + 1;

      if (MAY_CLOBBER (s0))
        avr_asm_len ("lsr %0", &all_regs_rtx[s0], plen, 1);
      else
        avr_asm_len ("mov __tmp_reg__,%0" CR_TAB
                     "lsr __tmp_reg__", &all_regs_rtx[s0], plen, 2);

      msb_in_carry = true;
    }

  /* Step 3:  Sign-extend or zero-extend the destination as needed.
     ======   */

  if (sign_extend && !sign_in_carry)
    {
      unsigned s0 = src.regno_msb;

      if (MAY_CLOBBER (s0))
        avr_asm_len ("lsl %0", &all_regs_rtx[s0], plen, 1);
      else
        avr_asm_len ("mov __tmp_reg__,%0" CR_TAB
                     "lsl __tmp_reg__", &all_regs_rtx[s0], plen, 2);

      sign_in_carry = true;
  }

  gcc_assert (sign_in_carry + msb_in_carry + lsb_in_carry <= 1);

  unsigned copies = 0;
  rtx movw = sign_extend ? NULL_RTX : clrw;

  for (d0 = dest.regno_msb - sign_bytes + 1; d0 <= dest.regno_msb; d0++)
    {
      if (AVR_HAVE_MOVW && movw
          && d0 % 2 == 0 && d0 + 1 <= dest.regno_msb)
        {
          xop[2] = all_regs_rtx[d0];
          xop[3] = movw;
          avr_asm_len ("movw %2,%3", xop, plen, 1);
          d0++;
        }
      else
        {
          avr_asm_len (sign_extend ? "sbc %0,%0" : "clr %0",
                       &all_regs_rtx[d0], plen, 1);

          if (++copies >= 2 && !movw && d0 % 2 == 1)
            movw = all_regs_rtx[d0-1];
        }
    } /* for */


  /* Step 4:  Right shift the destination.  This might be needed for
     ======   conversions from unsigned to signed.  */

  if (shift == ASHIFTRT)
    {
      const char *code_ashiftrt = "lsr %0";

      if (sign_extend || msb_in_carry)
        code_ashiftrt = "ror %0";

      if (src.sbit && src.ibyte == dest.ibyte)
        code_ashiftrt = "asr %0";

      for (d0 = dest.regno_msb - sign_bytes;
           d0 >= dest.regno + zero_bytes - 1 && d0 >= dest.regno; d0--)
        {
          avr_asm_len (code_ashiftrt, &all_regs_rtx[d0], plen, 1);
          code_ashiftrt = "ror %0";
        }
    }

#undef MAY_CLOBBER

  return "";
}


/* Output fixed-point rounding.  XOP[0] = XOP[1] is the operand to round.
   XOP[2] is the rounding point, a CONST_INT.  The function prints the
   instruction sequence if PLEN = NULL and computes the length in words
   of the sequence if PLEN != NULL.  Most of this function deals with
   preparing operands for calls to `avr_out_plus' and `avr_out_bitop'.  */

const char*
avr_out_round (rtx insn ATTRIBUTE_UNUSED, rtx *xop, int *plen)
{
  enum machine_mode mode = GET_MODE (xop[0]);
  enum machine_mode imode = int_mode_for_mode (mode);
  // The smallest fractional bit not cleared by the rounding is 2^(-RP).
  int fbit = (int) GET_MODE_FBIT (mode);
  double_int i_add = double_int_zero.set_bit (fbit-1 - INTVAL (xop[2]));
  // Lengths of PLUS and AND parts.
  int len_add = 0, *plen_add = plen ? &len_add : NULL;
  int len_and = 0, *plen_and = plen ? &len_and : NULL;

  // Add-Saturate  1/2 * 2^(-RP).  Don't print the label "0:" when printing
  // the saturated addition so that we can emit the "rjmp 1f" before the
  // "0:" below.

  rtx xadd = const_fixed_from_double_int (i_add, mode);
  rtx xpattern, xsrc, op[4];

  xsrc = SIGNED_FIXED_POINT_MODE_P (mode)
    ? gen_rtx_SS_PLUS (mode, xop[1], xadd)
    : gen_rtx_US_PLUS (mode, xop[1], xadd);
  xpattern = gen_rtx_SET (VOIDmode, xop[0], xsrc);

  op[0] = xop[0];
  op[1] = xop[1];
  op[2] = xadd;
  avr_out_plus (xpattern, op, plen_add, NULL, false /* Don't print "0:" */);

  avr_asm_len ("rjmp 1f" CR_TAB
               "0:", NULL, plen_add, 1);

  // Keep  all bits from RP and higher:   ... 2^(-RP)
  // Clear all bits from RP+1 and lower:              2^(-RP-1) ...
  // Rounding point                           ^^^^^^^
  // Added above                                      ^^^^^^^^^
  rtx xreg = simplify_gen_subreg (imode, xop[0], mode, 0);
  rtx xmask = immed_double_int_const (-i_add - i_add, imode);

  xpattern = gen_rtx_SET (VOIDmode, xreg, gen_rtx_AND (imode, xreg, xmask));

  op[0] = xreg;
  op[1] = xreg;
  op[2] = xmask;
  op[3] = gen_rtx_SCRATCH (QImode);
  avr_out_bitop (xpattern, op, plen_and);
  avr_asm_len ("1:", NULL, plen, 0);

  if (plen)
    *plen = len_add + len_and;

  return "";
}


/* Create RTL split patterns for byte sized rotate expressions.  This
  produces a series of move instructions and considers overlap situations.
  Overlapping non-HImode operands need a scratch register.  */

bool
avr_rotate_bytes (rtx operands[])
{
    int i, j;
    enum machine_mode mode = GET_MODE (operands[0]);
    bool overlapped = reg_overlap_mentioned_p (operands[0], operands[1]);
    bool same_reg = rtx_equal_p (operands[0], operands[1]);
    int num = INTVAL (operands[2]);
    rtx scratch = operands[3];
    /* Work out if byte or word move is needed.  Odd byte rotates need QImode.
       Word move if no scratch is needed, otherwise use size of scratch.  */
    enum machine_mode move_mode = QImode;
    int move_size, offset, size;

    if (num & 0xf)
      move_mode = QImode;
    else if ((mode == SImode && !same_reg) || !overlapped)
      move_mode = HImode;
    else
      move_mode = GET_MODE (scratch);

    /* Force DI rotate to use QI moves since other DI moves are currently split
       into QI moves so forward propagation works better.  */
    if (mode == DImode)
      move_mode = QImode;
    /* Make scratch smaller if needed.  */
    if (SCRATCH != GET_CODE (scratch)
        && HImode == GET_MODE (scratch)
        && QImode == move_mode)
      scratch = simplify_gen_subreg (move_mode, scratch, HImode, 0);

    move_size = GET_MODE_SIZE (move_mode);
    /* Number of bytes/words to rotate.  */
    offset = (num  >> 3) / move_size;
    /* Number of moves needed.  */
    size = GET_MODE_SIZE (mode) / move_size;
    /* Himode byte swap is special case to avoid a scratch register.  */
    if (mode == HImode && same_reg)
      {
	/* HImode byte swap, using xor.  This is as quick as using scratch.  */
	rtx src, dst;
	src = simplify_gen_subreg (move_mode, operands[1], mode, 0);
	dst = simplify_gen_subreg (move_mode, operands[0], mode, 1);
	if (!rtx_equal_p (dst, src))
	  {
	     emit_move_insn (dst, gen_rtx_XOR (QImode, dst, src));
	     emit_move_insn (src, gen_rtx_XOR (QImode, src, dst));
	     emit_move_insn (dst, gen_rtx_XOR (QImode, dst, src));
	  }
      }
    else
      {
#define MAX_SIZE 8 /* GET_MODE_SIZE (DImode) / GET_MODE_SIZE (QImode)  */
	/* Create linked list of moves to determine move order.  */
	struct {
	  rtx src, dst;
	  int links;
	} move[MAX_SIZE + 8];
	int blocked, moves;

	gcc_assert (size <= MAX_SIZE);
	/* Generate list of subreg moves.  */
	for (i = 0; i < size; i++)
	  {
	    int from = i;
	    int to = (from + offset) % size;
	    move[i].src = simplify_gen_subreg (move_mode, operands[1],
						mode, from * move_size);
	    move[i].dst = simplify_gen_subreg (move_mode, operands[0],
						mode, to   * move_size);
	    move[i].links = -1;
	   }
	/* Mark dependence where a dst of one move is the src of another move.
	   The first move is a conflict as it must wait until second is
	   performed.  We ignore moves to self - we catch this later.  */
	if (overlapped)
	  for (i = 0; i < size; i++)
	    if (reg_overlap_mentioned_p (move[i].dst, operands[1]))
	      for (j = 0; j < size; j++)
		if (j != i && rtx_equal_p (move[j].src, move[i].dst))
		  {
		    /* The dst of move i is the src of move j.  */
		    move[i].links = j;
		    break;
		  }

	blocked = -1;
	moves = 0;
	/* Go through move list and perform non-conflicting moves.  As each
	   non-overlapping move is made, it may remove other conflicts
	   so the process is repeated until no conflicts remain.  */
	do
	  {
	    blocked = -1;
	    moves = 0;
	    /* Emit move where dst is not also a src or we have used that
	       src already.  */
	    for (i = 0; i < size; i++)
	      if (move[i].src != NULL_RTX)
		{
		  if (move[i].links == -1
		      || move[move[i].links].src == NULL_RTX)
		    {
		      moves++;
		      /* Ignore NOP moves to self.  */
		      if (!rtx_equal_p (move[i].dst, move[i].src))
			emit_move_insn (move[i].dst, move[i].src);

		      /* Remove  conflict from list.  */
		      move[i].src = NULL_RTX;
		    }
		  else
		    blocked = i;
		}

	    /* Check for deadlock. This is when no moves occurred and we have
	       at least one blocked move.  */
	    if (moves == 0 && blocked != -1)
	      {
		/* Need to use scratch register to break deadlock.
		   Add move to put dst of blocked move into scratch.
		   When this move occurs, it will break chain deadlock.
		   The scratch register is substituted for real move.  */

		gcc_assert (SCRATCH != GET_CODE (scratch));

		move[size].src = move[blocked].dst;
		move[size].dst =  scratch;
		/* Scratch move is never blocked.  */
		move[size].links = -1;
		/* Make sure we have valid link.  */
		gcc_assert (move[blocked].links != -1);
		/* Replace src of  blocking move with scratch reg.  */
		move[move[blocked].links].src = scratch;
		/* Make dependent on scratch move occurring.  */
		move[blocked].links = size;
		size=size+1;
	      }
	  }
	while (blocked != -1);
      }
    return true;
}


/* Worker function for `ADJUST_INSN_LENGTH'.  */
/* Modifies the length assigned to instruction INSN
   LEN is the initially computed length of the insn.  */

int
avr_adjust_insn_length (rtx insn, int len)
{
  rtx *op = recog_data.operand;
  enum attr_adjust_len adjust_len;

  /* Some complex insns don't need length adjustment and therefore
     the length need not/must not be adjusted for these insns.
     It is easier to state this in an insn attribute "adjust_len" than
     to clutter up code here...  */

  if (-1 == recog_memoized (insn))
    {
      return len;
    }

  /* Read from insn attribute "adjust_len" if/how length is to be adjusted.  */

  adjust_len = get_attr_adjust_len (insn);

  if (adjust_len == ADJUST_LEN_NO)
    {
      /* Nothing to adjust: The length from attribute "length" is fine.
         This is the default.  */

      return len;
    }

  /* Extract insn's operands.  */

  extract_constrain_insn_cached (insn);

  /* Dispatch to right function.  */

  switch (adjust_len)
    {
    case ADJUST_LEN_RELOAD_IN16: output_reload_inhi (op, op[2], &len); break;
    case ADJUST_LEN_RELOAD_IN24: avr_out_reload_inpsi (op, op[2], &len); break;
    case ADJUST_LEN_RELOAD_IN32: output_reload_insisf (op, op[2], &len); break;

    case ADJUST_LEN_OUT_BITOP: avr_out_bitop (insn, op, &len); break;

    case ADJUST_LEN_PLUS: avr_out_plus (insn, op, &len); break;
    case ADJUST_LEN_ADDTO_SP: avr_out_addto_sp (op, &len); break;

    case ADJUST_LEN_MOV8:  output_movqi (insn, op, &len); break;
    case ADJUST_LEN_MOV16: output_movhi (insn, op, &len); break;
    case ADJUST_LEN_MOV24: avr_out_movpsi (insn, op, &len); break;
    case ADJUST_LEN_MOV32: output_movsisf (insn, op, &len); break;
    case ADJUST_LEN_MOVMEM: avr_out_movmem (insn, op, &len); break;
    case ADJUST_LEN_XLOAD: avr_out_xload (insn, op, &len); break;
    case ADJUST_LEN_LPM: avr_out_lpm (insn, op, &len); break;

    case ADJUST_LEN_SFRACT: avr_out_fract (insn, op, true, &len); break;
    case ADJUST_LEN_UFRACT: avr_out_fract (insn, op, false, &len); break;
    case ADJUST_LEN_ROUND: avr_out_round (insn, op, &len); break;

    case ADJUST_LEN_TSTHI: avr_out_tsthi (insn, op, &len); break;
    case ADJUST_LEN_TSTPSI: avr_out_tstpsi (insn, op, &len); break;
    case ADJUST_LEN_TSTSI: avr_out_tstsi (insn, op, &len); break;
    case ADJUST_LEN_COMPARE: avr_out_compare (insn, op, &len); break;
    case ADJUST_LEN_COMPARE64: avr_out_compare64 (insn, op, &len); break;

    case ADJUST_LEN_LSHRQI: lshrqi3_out (insn, op, &len); break;
    case ADJUST_LEN_LSHRHI: lshrhi3_out (insn, op, &len); break;
    case ADJUST_LEN_LSHRSI: lshrsi3_out (insn, op, &len); break;

    case ADJUST_LEN_ASHRQI: ashrqi3_out (insn, op, &len); break;
    case ADJUST_LEN_ASHRHI: ashrhi3_out (insn, op, &len); break;
    case ADJUST_LEN_ASHRSI: ashrsi3_out (insn, op, &len); break;

    case ADJUST_LEN_ASHLQI: ashlqi3_out (insn, op, &len); break;
    case ADJUST_LEN_ASHLHI: ashlhi3_out (insn, op, &len); break;
    case ADJUST_LEN_ASHLSI: ashlsi3_out (insn, op, &len); break;

    case ADJUST_LEN_ASHLPSI: avr_out_ashlpsi3 (insn, op, &len); break;
    case ADJUST_LEN_ASHRPSI: avr_out_ashrpsi3 (insn, op, &len); break;
    case ADJUST_LEN_LSHRPSI: avr_out_lshrpsi3 (insn, op, &len); break;

    case ADJUST_LEN_CALL: len = AVR_HAVE_JMP_CALL ? 2 : 1; break;

    case ADJUST_LEN_INSERT_BITS: avr_out_insert_bits (op, &len); break;

    default:
      gcc_unreachable();
    }

  return len;
}

/* Return nonzero if register REG dead after INSN.  */

int
reg_unused_after (rtx insn, rtx reg)
{
  return (dead_or_set_p (insn, reg)
	  || (REG_P(reg) && _reg_unused_after (insn, reg)));
}

/* Return nonzero if REG is not used after INSN.
   We assume REG is a reload reg, and therefore does
   not live past labels.  It may live past calls or jumps though.  */

int
_reg_unused_after (rtx insn, rtx reg)
{
  enum rtx_code code;
  rtx set;

  /* If the reg is set by this instruction, then it is safe for our
     case.  Disregard the case where this is a store to memory, since
     we are checking a register used in the store address.  */
  set = single_set (insn);
  if (set && GET_CODE (SET_DEST (set)) != MEM
      && reg_overlap_mentioned_p (reg, SET_DEST (set)))
    return 1;

  while ((insn = NEXT_INSN (insn)))
    {
      rtx set;
      code = GET_CODE (insn);

#if 0
      /* If this is a label that existed before reload, then the register
	 if dead here.  However, if this is a label added by reorg, then
	 the register may still be live here.  We can't tell the difference,
	 so we just ignore labels completely.  */
      if (code == CODE_LABEL)
	return 1;
      /* else */
#endif

      if (!INSN_P (insn))
	continue;

      if (code == JUMP_INSN)
	return 0;

      /* If this is a sequence, we must handle them all at once.
	 We could have for instance a call that sets the target register,
	 and an insn in a delay slot that uses the register.  In this case,
	 we must return 0.  */
      else if (code == INSN && GET_CODE (PATTERN (insn)) == SEQUENCE)
	{
	  int i;
	  int retval = 0;

	  for (i = 0; i < XVECLEN (PATTERN (insn), 0); i++)
	    {
	      rtx this_insn = XVECEXP (PATTERN (insn), 0, i);
	      rtx set = single_set (this_insn);

	      if (CALL_P (this_insn))
		code = CALL_INSN;
	      else if (JUMP_P (this_insn))
		{
		  if (INSN_ANNULLED_BRANCH_P (this_insn))
		    return 0;
		  code = JUMP_INSN;
		}

	      if (set && reg_overlap_mentioned_p (reg, SET_SRC (set)))
		return 0;
	      if (set && reg_overlap_mentioned_p (reg, SET_DEST (set)))
		{
		  if (GET_CODE (SET_DEST (set)) != MEM)
		    retval = 1;
		  else
		    return 0;
		}
	      if (set == 0
		  && reg_overlap_mentioned_p (reg, PATTERN (this_insn)))
		return 0;
	    }
	  if (retval == 1)
	    return 1;
	  else if (code == JUMP_INSN)
	    return 0;
	}

      if (code == CALL_INSN)
	{
	  rtx tem;
	  for (tem = CALL_INSN_FUNCTION_USAGE (insn); tem; tem = XEXP (tem, 1))
	    if (GET_CODE (XEXP (tem, 0)) == USE
		&& REG_P (XEXP (XEXP (tem, 0), 0))
		&& reg_overlap_mentioned_p (reg, XEXP (XEXP (tem, 0), 0)))
	      return 0;
	  if (call_used_regs[REGNO (reg)])
	    return 1;
	}

      set = single_set (insn);

      if (set && reg_overlap_mentioned_p (reg, SET_SRC (set)))
	return 0;
      if (set && reg_overlap_mentioned_p (reg, SET_DEST (set)))
	return GET_CODE (SET_DEST (set)) != MEM;
      if (set == 0 && reg_overlap_mentioned_p (reg, PATTERN (insn)))
	return 0;
    }
  return 1;
}


/* Implement `TARGET_ASM_INTEGER'.  */
/* Target hook for assembling integer objects.  The AVR version needs
   special handling for references to certain labels.  */

static bool
avr_assemble_integer (rtx x, unsigned int size, int aligned_p)
{
  if (size == POINTER_SIZE / BITS_PER_UNIT && aligned_p
      && text_segment_operand (x, VOIDmode))
    {
      fputs ("\t.word\tgs(", asm_out_file);
      output_addr_const (asm_out_file, x);
      fputs (")\n", asm_out_file);

      return true;
    }
  else if (GET_MODE (x) == PSImode)
    {
      /* This needs binutils 2.23+, see PR binutils/13503  */

      fputs ("\t.byte\tlo8(", asm_out_file);
      output_addr_const (asm_out_file, x);
      fputs (")" ASM_COMMENT_START "need binutils PR13503\n", asm_out_file);

      fputs ("\t.byte\thi8(", asm_out_file);
      output_addr_const (asm_out_file, x);
      fputs (")" ASM_COMMENT_START "need binutils PR13503\n", asm_out_file);

      fputs ("\t.byte\thh8(", asm_out_file);
      output_addr_const (asm_out_file, x);
      fputs (")" ASM_COMMENT_START "need binutils PR13503\n", asm_out_file);

      return true;
    }
  else if (CONST_FIXED_P (x))
    {
      unsigned n;

      /* varasm fails to handle big fixed modes that don't fit in hwi.  */

      for (n = 0; n < size; n++)
        {
          rtx xn = simplify_gen_subreg (QImode, x, GET_MODE (x), n);
          default_assemble_integer (xn, 1, aligned_p);
        }

      return true;
    }

  return default_assemble_integer (x, size, aligned_p);
}


/* Implement `TARGET_CLASS_LIKELY_SPILLED_P'.  */
/* Return value is nonzero if pseudos that have been
   assigned to registers of class CLASS would likely be spilled
   because registers of CLASS are needed for spill registers.  */

static bool
avr_class_likely_spilled_p (reg_class_t c)
{
  return (c != ALL_REGS && c != ADDW_REGS);
}


/* Valid attributes:
   progmem   -  Put data to program memory.
   signal    -  Make a function to be hardware interrupt.
                After function prologue interrupts remain disabled.
   interrupt -  Make a function to be hardware interrupt. Before function
                prologue interrupts are enabled by means of SEI.
   naked     -  Don't generate function prologue/epilogue and RET
                instruction.  */

/* Handle a "progmem" attribute; arguments as in
   struct attribute_spec.handler.  */

static tree
avr_handle_progmem_attribute (tree *node, tree name,
			      tree args ATTRIBUTE_UNUSED,
			      int flags ATTRIBUTE_UNUSED,
			      bool *no_add_attrs)
{
  if (DECL_P (*node))
    {
      if (TREE_CODE (*node) == TYPE_DECL)
	{
	  /* This is really a decl attribute, not a type attribute,
	     but try to handle it for GCC 3.0 backwards compatibility.  */

	  tree type = TREE_TYPE (*node);
	  tree attr = tree_cons (name, args, TYPE_ATTRIBUTES (type));
	  tree newtype = build_type_attribute_variant (type, attr);

	  TYPE_MAIN_VARIANT (newtype) = TYPE_MAIN_VARIANT (type);
	  TREE_TYPE (*node) = newtype;
	  *no_add_attrs = true;
	}
      else if (TREE_STATIC (*node) || DECL_EXTERNAL (*node))
	{
          *no_add_attrs = false;
	}
      else
	{
	  warning (OPT_Wattributes, "%qE attribute ignored",
		   name);
	  *no_add_attrs = true;
	}
    }

  return NULL_TREE;
}

/* Handle an attribute requiring a FUNCTION_DECL; arguments as in
   struct attribute_spec.handler.  */

static tree
avr_handle_fndecl_attribute (tree *node, tree name,
			     tree args ATTRIBUTE_UNUSED,
			     int flags ATTRIBUTE_UNUSED,
			     bool *no_add_attrs)
{
  if (TREE_CODE (*node) != FUNCTION_DECL)
    {
      warning (OPT_Wattributes, "%qE attribute only applies to functions",
	       name);
      *no_add_attrs = true;
    }

  return NULL_TREE;
}

static tree
avr_handle_fntype_attribute (tree *node, tree name,
                             tree args ATTRIBUTE_UNUSED,
                             int flags ATTRIBUTE_UNUSED,
                             bool *no_add_attrs)
{
  if (TREE_CODE (*node) != FUNCTION_TYPE)
    {
      warning (OPT_Wattributes, "%qE attribute only applies to functions",
	       name);
      *no_add_attrs = true;
    }

  return NULL_TREE;
}


/* AVR attributes.  */
static const struct attribute_spec
avr_attribute_table[] =
{
  /* { name, min_len, max_len, decl_req, type_req, fn_type_req, handler,
       affects_type_identity } */
  { "progmem",   0, 0, false, false, false,  avr_handle_progmem_attribute,
    false },
  { "signal",    0, 0, true,  false, false,  avr_handle_fndecl_attribute,
    false },
  { "interrupt", 0, 0, true,  false, false,  avr_handle_fndecl_attribute,
    false },
  { "naked",     0, 0, false, true,  true,   avr_handle_fntype_attribute,
    false },
  { "OS_task",   0, 0, false, true,  true,   avr_handle_fntype_attribute,
    false },
  { "OS_main",   0, 0, false, true,  true,   avr_handle_fntype_attribute,
    false },
  { NULL,        0, 0, false, false, false, NULL, false }
};


/* Look if DECL shall be placed in program memory space by
   means of attribute `progmem' or some address-space qualifier.
   Return non-zero if DECL is data that must end up in Flash and
   zero if the data lives in RAM (.bss, .data, .rodata, ...).

   Return 2   if DECL is located in 24-bit flash address-space
   Return 1   if DECL is located in 16-bit flash address-space
   Return -1  if attribute `progmem' occurs in DECL or ATTRIBUTES
   Return 0   otherwise  */

int
avr_progmem_p (tree decl, tree attributes)
{
  tree a;

  if (TREE_CODE (decl) != VAR_DECL)
    return 0;

  if (avr_decl_memx_p (decl))
    return 2;

  if (avr_decl_flash_p (decl))
    return 1;

  if (NULL_TREE
      != lookup_attribute ("progmem", attributes))
    return -1;

  a = decl;

  do
    a = TREE_TYPE(a);
  while (TREE_CODE (a) == ARRAY_TYPE);

  if (a == error_mark_node)
    return 0;

  if (NULL_TREE != lookup_attribute ("progmem", TYPE_ATTRIBUTES (a)))
    return -1;

  return 0;
}


/* Scan type TYP for pointer references to address space ASn.
   Return ADDR_SPACE_GENERIC (i.e. 0) if all pointers targeting
   the AS are also declared to be CONST.
   Otherwise, return the respective address space, i.e. a value != 0.  */

static addr_space_t
avr_nonconst_pointer_addrspace (tree typ)
{
  while (ARRAY_TYPE == TREE_CODE (typ))
    typ = TREE_TYPE (typ);

  if (POINTER_TYPE_P (typ))
    {
      addr_space_t as;
      tree target = TREE_TYPE (typ);

      /* Pointer to function: Test the function's return type.  */

      if (FUNCTION_TYPE == TREE_CODE (target))
        return avr_nonconst_pointer_addrspace (TREE_TYPE (target));

      /* "Ordinary" pointers... */

      while (TREE_CODE (target) == ARRAY_TYPE)
        target = TREE_TYPE (target);

      /* Pointers to non-generic address space must be const.
         Refuse address spaces outside the device's flash.  */

      as = TYPE_ADDR_SPACE (target);

      if (!ADDR_SPACE_GENERIC_P (as)
          && (!TYPE_READONLY (target)
              || avr_addrspace[as].segment >= avr_current_device->n_flash))
        {
          return as;
        }

      /* Scan pointer's target type.  */

      return avr_nonconst_pointer_addrspace (target);
    }

  return ADDR_SPACE_GENERIC;
}


/* Sanity check NODE so that all pointers targeting non-generic address spaces
   go along with CONST qualifier.  Writing to these address spaces should
   be detected and complained about as early as possible.  */

static bool
avr_pgm_check_var_decl (tree node)
{
  const char *reason = NULL;

  addr_space_t as = ADDR_SPACE_GENERIC;

  gcc_assert (as == 0);

  if (avr_log.progmem)
    avr_edump ("%?: %t\n", node);

  switch (TREE_CODE (node))
    {
    default:
      break;

    case VAR_DECL:
      if (as = avr_nonconst_pointer_addrspace (TREE_TYPE (node)), as)
        reason = "variable";
      break;

    case PARM_DECL:
      if (as = avr_nonconst_pointer_addrspace (TREE_TYPE (node)), as)
        reason = "function parameter";
      break;

    case FIELD_DECL:
      if (as = avr_nonconst_pointer_addrspace (TREE_TYPE (node)), as)
        reason = "structure field";
      break;

    case FUNCTION_DECL:
      if (as = avr_nonconst_pointer_addrspace (TREE_TYPE (TREE_TYPE (node))),
          as)
        reason = "return type of function";
      break;

    case POINTER_TYPE:
      if (as = avr_nonconst_pointer_addrspace (node), as)
        reason = "pointer";
      break;
    }

  if (reason)
    {
      if (avr_addrspace[as].segment >= avr_current_device->n_flash)
        {
          if (TYPE_P (node))
            error ("%qT uses address space %qs beyond flash of %qs",
                   node, avr_addrspace[as].name, avr_current_device->name);
          else
            error ("%s %q+D uses address space %qs beyond flash of %qs",
                   reason, node, avr_addrspace[as].name,
                   avr_current_device->name);
        }
      else
        {
          if (TYPE_P (node))
            error ("pointer targeting address space %qs must be const in %qT",
                   avr_addrspace[as].name, node);
          else
            error ("pointer targeting address space %qs must be const"
                   " in %s %q+D",
                   avr_addrspace[as].name, reason, node);
        }
    }

  return reason == NULL;
}


/* Add the section attribute if the variable is in progmem.  */

static void
avr_insert_attributes (tree node, tree *attributes)
{
  avr_pgm_check_var_decl (node);

  if (TREE_CODE (node) == VAR_DECL
      && (TREE_STATIC (node) || DECL_EXTERNAL (node))
      && avr_progmem_p (node, *attributes))
    {
      addr_space_t as;
      tree node0 = node;

      /* For C++, we have to peel arrays in order to get correct
         determination of readonlyness.  */

      do
        node0 = TREE_TYPE (node0);
      while (TREE_CODE (node0) == ARRAY_TYPE);

      if (error_mark_node == node0)
        return;

      as = TYPE_ADDR_SPACE (TREE_TYPE (node));

      if (avr_addrspace[as].segment >= avr_current_device->n_flash)
        {
          error ("variable %q+D located in address space %qs"
                 " beyond flash of %qs",
                 node, avr_addrspace[as].name, avr_current_device->name);
        }

      if (!TYPE_READONLY (node0)
          && !TREE_READONLY (node))
        {
          const char *reason = "__attribute__((progmem))";

          if (!ADDR_SPACE_GENERIC_P (as))
            reason = avr_addrspace[as].name;

          if (avr_log.progmem)
            avr_edump ("\n%?: %t\n%t\n", node, node0);

          error ("variable %q+D must be const in order to be put into"
                 " read-only section by means of %qs", node, reason);
        }
    }
}


/* Implement `ASM_OUTPUT_ALIGNED_DECL_LOCAL'.  */
/* Implement `ASM_OUTPUT_ALIGNED_DECL_COMMON'.  */
/* Track need of __do_clear_bss.  */

void
avr_asm_output_aligned_decl_common (FILE * stream,
                                    const_tree decl ATTRIBUTE_UNUSED,
                                    const char *name,
                                    unsigned HOST_WIDE_INT size,
                                    unsigned int align, bool local_p)
{
  /* __gnu_lto_v1 etc. are just markers for the linker injected by toplev.c.
     There is no need to trigger __do_clear_bss code for them.  */

  if (!STR_PREFIX_P (name, "__gnu_lto"))
    avr_need_clear_bss_p = true;

  if (local_p)
    ASM_OUTPUT_ALIGNED_LOCAL (stream, name, size, align);
  else
    ASM_OUTPUT_ALIGNED_COMMON (stream, name, size, align);
}


/* Unnamed section callback for data_section
   to track need of __do_copy_data.  */

static void
avr_output_data_section_asm_op (const void *data)
{
  avr_need_copy_data_p = true;

  /* Dispatch to default.  */
  output_section_asm_op (data);
}


/* Unnamed section callback for bss_section
   to track need of __do_clear_bss.  */

static void
avr_output_bss_section_asm_op (const void *data)
{
  avr_need_clear_bss_p = true;

  /* Dispatch to default.  */
  output_section_asm_op (data);
}


/* Unnamed section callback for progmem*.data sections.  */

static void
avr_output_progmem_section_asm_op (const void *data)
{
  fprintf (asm_out_file, "\t.section\t%s,\"a\",@progbits\n",
           (const char*) data);
}


/* Implement `TARGET_ASM_INIT_SECTIONS'.  */

static void
avr_asm_init_sections (void)
{
  /* Set up a section for jump tables.  Alignment is handled by
     ASM_OUTPUT_BEFORE_CASE_LABEL.  */

  if (AVR_HAVE_JMP_CALL)
    {
      progmem_swtable_section
        = get_unnamed_section (0, output_section_asm_op,
                               "\t.section\t.progmem.gcc_sw_table"
                               ",\"a\",@progbits");
    }
  else
    {
      progmem_swtable_section
        = get_unnamed_section (SECTION_CODE, output_section_asm_op,
                               "\t.section\t.progmem.gcc_sw_table"
                               ",\"ax\",@progbits");
    }

  /* Override section callbacks to keep track of `avr_need_clear_bss_p'
     resp. `avr_need_copy_data_p'.  */

  readonly_data_section->unnamed.callback = avr_output_data_section_asm_op;
  data_section->unnamed.callback = avr_output_data_section_asm_op;
  bss_section->unnamed.callback = avr_output_bss_section_asm_op;
}


/* Implement `TARGET_ASM_FUNCTION_RODATA_SECTION'.  */

static section*
avr_asm_function_rodata_section (tree decl)
{
  /* If a function is unused and optimized out by -ffunction-sections
     and --gc-sections, ensure that the same will happen for its jump
     tables by putting them into individual sections.  */

  unsigned int flags;
  section * frodata;

  /* Get the frodata section from the default function in varasm.c
     but treat function-associated data-like jump tables as code
     rather than as user defined data.  AVR has no constant pools.  */
  {
    int fdata = flag_data_sections;

    flag_data_sections = flag_function_sections;
    frodata = default_function_rodata_section (decl);
    flag_data_sections = fdata;
    flags = frodata->common.flags;
  }

  if (frodata != readonly_data_section
      && flags & SECTION_NAMED)
    {
      /* Adjust section flags and replace section name prefix.  */

      unsigned int i;

      static const char* const prefix[] =
        {
          ".rodata",          ".progmem.gcc_sw_table",
          ".gnu.linkonce.r.", ".gnu.linkonce.t."
        };

      for (i = 0; i < sizeof (prefix) / sizeof (*prefix); i += 2)
        {
          const char * old_prefix = prefix[i];
          const char * new_prefix = prefix[i+1];
          const char * name = frodata->named.name;

          if (STR_PREFIX_P (name, old_prefix))
            {
              const char *rname = ACONCAT ((new_prefix,
                                            name + strlen (old_prefix), NULL));
              flags &= ~SECTION_CODE;
              flags |= AVR_HAVE_JMP_CALL ? 0 : SECTION_CODE;

              return get_section (rname, flags, frodata->named.decl);
            }
        }
    }

  return progmem_swtable_section;
}


/* Implement `TARGET_ASM_NAMED_SECTION'.  */
/* Track need of __do_clear_bss, __do_copy_data for named sections.  */

static void
avr_asm_named_section (const char *name, unsigned int flags, tree decl)
{
  if (flags & AVR_SECTION_PROGMEM)
    {
      addr_space_t as = (flags & AVR_SECTION_PROGMEM) / SECTION_MACH_DEP;
      const char *old_prefix = ".rodata";
      const char *new_prefix = avr_addrspace[as].section_name;

      if (STR_PREFIX_P (name, old_prefix))
        {
          const char *sname = ACONCAT ((new_prefix,
                                        name + strlen (old_prefix), NULL));
          default_elf_asm_named_section (sname, flags, decl);
          return;
        }

      default_elf_asm_named_section (new_prefix, flags, decl);
      return;
    }

  if (!avr_need_copy_data_p)
    avr_need_copy_data_p = (STR_PREFIX_P (name, ".data")
                            || STR_PREFIX_P (name, ".rodata")
                            || STR_PREFIX_P (name, ".gnu.linkonce.d"));

  if (!avr_need_clear_bss_p)
    avr_need_clear_bss_p = STR_PREFIX_P (name, ".bss");

  default_elf_asm_named_section (name, flags, decl);
}


/* Implement `TARGET_SECTION_TYPE_FLAGS'.  */

static unsigned int
avr_section_type_flags (tree decl, const char *name, int reloc)
{
  unsigned int flags = default_section_type_flags (decl, name, reloc);

  if (STR_PREFIX_P (name, ".noinit"))
    {
      if (decl && TREE_CODE (decl) == VAR_DECL
	  && DECL_INITIAL (decl) == NULL_TREE)
	flags |= SECTION_BSS;  /* @nobits */
      else
	warning (0, "only uninitialized variables can be placed in the "
		 ".noinit section");
    }

  if (decl && DECL_P (decl)
      && avr_progmem_p (decl, DECL_ATTRIBUTES (decl)))
    {
      addr_space_t as = TYPE_ADDR_SPACE (TREE_TYPE (decl));

      /* Attribute progmem puts data in generic address space.
         Set section flags as if it was in __flash to get the right
         section prefix in the remainder.  */

      if (ADDR_SPACE_GENERIC_P (as))
        as = ADDR_SPACE_FLASH;

      flags |= as * SECTION_MACH_DEP;
      flags &= ~SECTION_WRITE;
      flags &= ~SECTION_BSS;
    }

  return flags;
}


/* Implement `TARGET_ENCODE_SECTION_INFO'.  */

static void
avr_encode_section_info (tree decl, rtx rtl, int new_decl_p)
{
  /* In avr_handle_progmem_attribute, DECL_INITIAL is not yet
     readily available, see PR34734.  So we postpone the warning
     about uninitialized data in program memory section until here.  */

  if (new_decl_p
      && decl && DECL_P (decl)
      && NULL_TREE == DECL_INITIAL (decl)
      && !DECL_EXTERNAL (decl)
      && avr_progmem_p (decl, DECL_ATTRIBUTES (decl)))
    {
      warning (OPT_Wuninitialized,
               "uninitialized variable %q+D put into "
               "program memory area", decl);
    }

  default_encode_section_info (decl, rtl, new_decl_p);

  if (decl && DECL_P (decl)
      && TREE_CODE (decl) != FUNCTION_DECL
      && MEM_P (rtl)
      && SYMBOL_REF == GET_CODE (XEXP (rtl, 0)))
   {
      rtx sym = XEXP (rtl, 0);
      tree type = TREE_TYPE (decl);
<<<<<<< HEAD

=======
>>>>>>> 2ab6a21d
      if (type == error_mark_node)
	return;
      addr_space_t as = TYPE_ADDR_SPACE (type);

      /* PSTR strings are in generic space but located in flash:
         patch address space.  */

      if (-1 == avr_progmem_p (decl, DECL_ATTRIBUTES (decl)))
        as = ADDR_SPACE_FLASH;

      AVR_SYMBOL_SET_ADDR_SPACE (sym, as);
    }
}


/* Implement `TARGET_ASM_SELECT_SECTION' */

static section *
avr_asm_select_section (tree decl, int reloc, unsigned HOST_WIDE_INT align)
{
  section * sect = default_elf_select_section (decl, reloc, align);

  if (decl && DECL_P (decl)
      && avr_progmem_p (decl, DECL_ATTRIBUTES (decl)))
    {
      addr_space_t as = TYPE_ADDR_SPACE (TREE_TYPE (decl));

      /* __progmem__ goes in generic space but shall be allocated to
         .progmem.data  */

      if (ADDR_SPACE_GENERIC_P (as))
        as = ADDR_SPACE_FLASH;

      if (sect->common.flags & SECTION_NAMED)
        {
          const char * name = sect->named.name;
          const char * old_prefix = ".rodata";
          const char * new_prefix = avr_addrspace[as].section_name;

          if (STR_PREFIX_P (name, old_prefix))
            {
              const char *sname = ACONCAT ((new_prefix,
                                            name + strlen (old_prefix), NULL));
              return get_section (sname, sect->common.flags, sect->named.decl);
            }
        }

      if (!progmem_section[as])
        {
          progmem_section[as]
            = get_unnamed_section (0, avr_output_progmem_section_asm_op,
                                   avr_addrspace[as].section_name);
        }

      return progmem_section[as];
    }

  return sect;
}

/* Implement `TARGET_ASM_FILE_START'.  */
/* Outputs some text at the start of each assembler file.  */

static void
avr_file_start (void)
{
  int sfr_offset = avr_current_arch->sfr_offset;

  if (avr_current_arch->asm_only)
    error ("MCU %qs supported for assembler only", avr_current_device->name);

  default_file_start ();

  /* Print I/O addresses of some SFRs used with IN and OUT.  */

  if (AVR_HAVE_SPH)
    fprintf (asm_out_file, "__SP_H__ = 0x%02x\n", avr_addr.sp_h - sfr_offset);

  fprintf (asm_out_file, "__SP_L__ = 0x%02x\n", avr_addr.sp_l - sfr_offset);
  fprintf (asm_out_file, "__SREG__ = 0x%02x\n", avr_addr.sreg - sfr_offset);
  if (AVR_HAVE_RAMPZ)
    fprintf (asm_out_file, "__RAMPZ__ = 0x%02x\n", avr_addr.rampz - sfr_offset);
  if (AVR_HAVE_RAMPY)
    fprintf (asm_out_file, "__RAMPY__ = 0x%02x\n", avr_addr.rampy - sfr_offset);
  if (AVR_HAVE_RAMPX)
    fprintf (asm_out_file, "__RAMPX__ = 0x%02x\n", avr_addr.rampx - sfr_offset);
  if (AVR_HAVE_RAMPD)
    fprintf (asm_out_file, "__RAMPD__ = 0x%02x\n", avr_addr.rampd - sfr_offset);
  if (AVR_XMEGA)
    fprintf (asm_out_file, "__CCP__ = 0x%02x\n", avr_addr.ccp - sfr_offset);
  fprintf (asm_out_file, "__tmp_reg__ = %d\n", TMP_REGNO);
  fprintf (asm_out_file, "__zero_reg__ = %d\n", ZERO_REGNO);
}


/* Implement `TARGET_ASM_FILE_END'.  */
/* Outputs to the stdio stream FILE some
   appropriate text to go at the end of an assembler file.  */

static void
avr_file_end (void)
{
  /* Output these only if there is anything in the
     .data* / .rodata* / .gnu.linkonce.* resp. .bss* or COMMON
     input section(s) - some code size can be saved by not
     linking in the initialization code from libgcc if resp.
     sections are empty, see PR18145.  */

  if (avr_need_copy_data_p)
    fputs (".global __do_copy_data\n", asm_out_file);

  if (avr_need_clear_bss_p)
    fputs (".global __do_clear_bss\n", asm_out_file);
}


/* Worker function for `ADJUST_REG_ALLOC_ORDER'.  */
/* Choose the order in which to allocate hard registers for
   pseudo-registers local to a basic block.

   Store the desired register order in the array `reg_alloc_order'.
   Element 0 should be the register to allocate first; element 1, the
   next register; and so on.  */

void
avr_adjust_reg_alloc_order (void)
{
  unsigned int i;
  static const int order_0[] =
    {
      24, 25,
      18, 19, 20, 21, 22, 23,
      30, 31,
      26, 27, 28, 29,
      17, 16, 15, 14, 13, 12, 11, 10, 9, 8, 7, 6, 5, 4, 3, 2,
      0, 1,
      32, 33, 34, 35
  };
  static const int order_1[] =
    {
      18, 19, 20, 21, 22, 23, 24, 25,
      30, 31,
      26, 27, 28, 29,
      17, 16, 15, 14, 13, 12, 11, 10, 9, 8, 7, 6, 5, 4, 3, 2,
      0, 1,
      32, 33, 34, 35
  };
  static const int order_2[] =
    {
      25, 24, 23, 22, 21, 20, 19, 18,
      30, 31,
      26, 27, 28, 29,
      17, 16, 15, 14, 13, 12, 11, 10, 9, 8, 7, 6, 5, 4, 3, 2,
      1, 0,
      32, 33, 34, 35
  };

  const int *order = (TARGET_ORDER_1 ? order_1 :
		      TARGET_ORDER_2 ? order_2 :
		      order_0);
  for (i = 0; i < ARRAY_SIZE (order_0); ++i)
      reg_alloc_order[i] = order[i];
}


/* Implement `TARGET_REGISTER_MOVE_COST' */

static int
avr_register_move_cost (enum machine_mode mode ATTRIBUTE_UNUSED,
                        reg_class_t from, reg_class_t to)
{
  return (from == STACK_REG ? 6
          : to == STACK_REG ? 12
          : 2);
}


/* Implement `TARGET_MEMORY_MOVE_COST' */

static int
avr_memory_move_cost (enum machine_mode mode,
                      reg_class_t rclass ATTRIBUTE_UNUSED,
                      bool in ATTRIBUTE_UNUSED)
{
  return (mode == QImode ? 2
          : mode == HImode ? 4
          : mode == SImode ? 8
          : mode == SFmode ? 8
          : 16);
}


/* Mutually recursive subroutine of avr_rtx_cost for calculating the
   cost of an RTX operand given its context.  X is the rtx of the
   operand, MODE is its mode, and OUTER is the rtx_code of this
   operand's parent operator.  */

static int
avr_operand_rtx_cost (rtx x, enum machine_mode mode, enum rtx_code outer,
		      int opno, bool speed)
{
  enum rtx_code code = GET_CODE (x);
  int total;

  switch (code)
    {
    case REG:
    case SUBREG:
      return 0;

    case CONST_INT:
    case CONST_FIXED:
    case CONST_DOUBLE:
      return COSTS_N_INSNS (GET_MODE_SIZE (mode));

    default:
      break;
    }

  total = 0;
  avr_rtx_costs (x, code, outer, opno, &total, speed);
  return total;
}

/* Worker function for AVR backend's rtx_cost function.
   X is rtx expression whose cost is to be calculated.
   Return true if the complete cost has been computed.
   Return false if subexpressions should be scanned.
   In either case, *TOTAL contains the cost result.  */

static bool
avr_rtx_costs_1 (rtx x, int codearg, int outer_code ATTRIBUTE_UNUSED,
                 int opno ATTRIBUTE_UNUSED, int *total, bool speed)
{
  enum rtx_code code = (enum rtx_code) codearg;
  enum machine_mode mode = GET_MODE (x);
  HOST_WIDE_INT val;

  switch (code)
    {
    case CONST_INT:
    case CONST_FIXED:
    case CONST_DOUBLE:
    case SYMBOL_REF:
    case CONST:
    case LABEL_REF:
      /* Immediate constants are as cheap as registers.  */
      *total = 0;
      return true;

    case MEM:
      *total = COSTS_N_INSNS (GET_MODE_SIZE (mode));
      return true;

    case NEG:
      switch (mode)
	{
	case QImode:
	case SFmode:
	  *total = COSTS_N_INSNS (1);
	  break;

        case HImode:
        case PSImode:
        case SImode:
          *total = COSTS_N_INSNS (2 * GET_MODE_SIZE (mode) - 1);
          break;

	default:
	  return false;
	}
      *total += avr_operand_rtx_cost (XEXP (x, 0), mode, code, 0, speed);
      return true;

    case ABS:
      switch (mode)
	{
	case QImode:
	case SFmode:
	  *total = COSTS_N_INSNS (1);
	  break;

	default:
	  return false;
	}
      *total += avr_operand_rtx_cost (XEXP (x, 0), mode, code, 0, speed);
      return true;

    case NOT:
      *total = COSTS_N_INSNS (GET_MODE_SIZE (mode));
      *total += avr_operand_rtx_cost (XEXP (x, 0), mode, code, 0, speed);
      return true;

    case ZERO_EXTEND:
      *total = COSTS_N_INSNS (GET_MODE_SIZE (mode)
			      - GET_MODE_SIZE (GET_MODE (XEXP (x, 0))));
      *total += avr_operand_rtx_cost (XEXP (x, 0), mode, code, 0, speed);
      return true;

    case SIGN_EXTEND:
      *total = COSTS_N_INSNS (GET_MODE_SIZE (mode) + 2
			      - GET_MODE_SIZE (GET_MODE (XEXP (x, 0))));
      *total += avr_operand_rtx_cost (XEXP (x, 0), mode, code, 0, speed);
      return true;

    case PLUS:
      switch (mode)
	{
	case QImode:
          if (AVR_HAVE_MUL
              && MULT == GET_CODE (XEXP (x, 0))
              && register_operand (XEXP (x, 1), QImode))
            {
              /* multiply-add */
              *total = COSTS_N_INSNS (speed ? 4 : 3);
              /* multiply-add with constant: will be split and load constant. */
              if (CONST_INT_P (XEXP (XEXP (x, 0), 1)))
                *total = COSTS_N_INSNS (1) + *total;
              return true;
            }
	  *total = COSTS_N_INSNS (1);
	  if (GET_CODE (XEXP (x, 1)) != CONST_INT)
	    *total += avr_operand_rtx_cost (XEXP (x, 1), mode, code, 1, speed);
	  break;

	case HImode:
          if (AVR_HAVE_MUL
              && (MULT == GET_CODE (XEXP (x, 0))
                  || ASHIFT == GET_CODE (XEXP (x, 0)))
              && register_operand (XEXP (x, 1), HImode)
              && (ZERO_EXTEND == GET_CODE (XEXP (XEXP (x, 0), 0))
                  || SIGN_EXTEND == GET_CODE (XEXP (XEXP (x, 0), 0))))
            {
              /* multiply-add */
              *total = COSTS_N_INSNS (speed ? 5 : 4);
              /* multiply-add with constant: will be split and load constant. */
              if (CONST_INT_P (XEXP (XEXP (x, 0), 1)))
                *total = COSTS_N_INSNS (1) + *total;
              return true;
            }
	  if (GET_CODE (XEXP (x, 1)) != CONST_INT)
	    {
	      *total = COSTS_N_INSNS (2);
	      *total += avr_operand_rtx_cost (XEXP (x, 1), mode, code, 1,
					      speed);
	    }
	  else if (INTVAL (XEXP (x, 1)) >= -63 && INTVAL (XEXP (x, 1)) <= 63)
	    *total = COSTS_N_INSNS (1);
	  else
	    *total = COSTS_N_INSNS (2);
	  break;

        case PSImode:
          if (!CONST_INT_P (XEXP (x, 1)))
            {
              *total = COSTS_N_INSNS (3);
              *total += avr_operand_rtx_cost (XEXP (x, 1), mode, code, 1,
                                              speed);
            }
          else if (INTVAL (XEXP (x, 1)) >= -63 && INTVAL (XEXP (x, 1)) <= 63)
            *total = COSTS_N_INSNS (2);
          else
            *total = COSTS_N_INSNS (3);
          break;

	case SImode:
	  if (GET_CODE (XEXP (x, 1)) != CONST_INT)
	    {
	      *total = COSTS_N_INSNS (4);
	      *total += avr_operand_rtx_cost (XEXP (x, 1), mode, code, 1,
					      speed);
	    }
	  else if (INTVAL (XEXP (x, 1)) >= -63 && INTVAL (XEXP (x, 1)) <= 63)
	    *total = COSTS_N_INSNS (1);
	  else
	    *total = COSTS_N_INSNS (4);
	  break;

	default:
	  return false;
	}
      *total += avr_operand_rtx_cost (XEXP (x, 0), mode, code, 0, speed);
      return true;

    case MINUS:
      if (AVR_HAVE_MUL
          && QImode == mode
          && register_operand (XEXP (x, 0), QImode)
          && MULT == GET_CODE (XEXP (x, 1)))
        {
          /* multiply-sub */
          *total = COSTS_N_INSNS (speed ? 4 : 3);
          /* multiply-sub with constant: will be split and load constant. */
          if (CONST_INT_P (XEXP (XEXP (x, 1), 1)))
            *total = COSTS_N_INSNS (1) + *total;
          return true;
        }
      if (AVR_HAVE_MUL
          && HImode == mode
          && register_operand (XEXP (x, 0), HImode)
          && (MULT == GET_CODE (XEXP (x, 1))
              || ASHIFT == GET_CODE (XEXP (x, 1)))
          && (ZERO_EXTEND == GET_CODE (XEXP (XEXP (x, 1), 0))
              || SIGN_EXTEND == GET_CODE (XEXP (XEXP (x, 1), 0))))
        {
          /* multiply-sub */
          *total = COSTS_N_INSNS (speed ? 5 : 4);
          /* multiply-sub with constant: will be split and load constant. */
          if (CONST_INT_P (XEXP (XEXP (x, 1), 1)))
            *total = COSTS_N_INSNS (1) + *total;
          return true;
        }
      /* FALLTHRU */
    case AND:
    case IOR:
      *total = COSTS_N_INSNS (GET_MODE_SIZE (mode));
      *total += avr_operand_rtx_cost (XEXP (x, 0), mode, code, 0, speed);
      if (GET_CODE (XEXP (x, 1)) != CONST_INT)
	*total += avr_operand_rtx_cost (XEXP (x, 1), mode, code, 1, speed);
      return true;

    case XOR:
      *total = COSTS_N_INSNS (GET_MODE_SIZE (mode));
      *total += avr_operand_rtx_cost (XEXP (x, 0), mode, code, 0, speed);
      *total += avr_operand_rtx_cost (XEXP (x, 1), mode, code, 1, speed);
      return true;

    case MULT:
      switch (mode)
	{
	case QImode:
	  if (AVR_HAVE_MUL)
	    *total = COSTS_N_INSNS (!speed ? 3 : 4);
	  else if (!speed)
	    *total = COSTS_N_INSNS (AVR_HAVE_JMP_CALL ? 2 : 1);
	  else
	    return false;
	  break;

	case HImode:
	  if (AVR_HAVE_MUL)
            {
              rtx op0 = XEXP (x, 0);
              rtx op1 = XEXP (x, 1);
              enum rtx_code code0 = GET_CODE (op0);
              enum rtx_code code1 = GET_CODE (op1);
              bool ex0 = SIGN_EXTEND == code0 || ZERO_EXTEND == code0;
              bool ex1 = SIGN_EXTEND == code1 || ZERO_EXTEND == code1;

              if (ex0
                  && (u8_operand (op1, HImode)
                      || s8_operand (op1, HImode)))
                {
                  *total = COSTS_N_INSNS (!speed ? 4 : 6);
                  return true;
                }
              if (ex0
                  && register_operand (op1, HImode))
                {
                  *total = COSTS_N_INSNS (!speed ? 5 : 8);
                  return true;
                }
              else if (ex0 || ex1)
                {
                  *total = COSTS_N_INSNS (!speed ? 3 : 5);
                  return true;
                }
              else if (register_operand (op0, HImode)
                       && (u8_operand (op1, HImode)
                           || s8_operand (op1, HImode)))
                {
                  *total = COSTS_N_INSNS (!speed ? 6 : 9);
                  return true;
                }
              else
                *total = COSTS_N_INSNS (!speed ? 7 : 10);
            }
	  else if (!speed)
	    *total = COSTS_N_INSNS (AVR_HAVE_JMP_CALL ? 2 : 1);
	  else
	    return false;
	  break;

        case PSImode:
          if (!speed)
            *total = COSTS_N_INSNS (AVR_HAVE_JMP_CALL ? 2 : 1);
          else
            *total = 10;
          break;

	case SImode:
	  if (AVR_HAVE_MUL)
            {
              if (!speed)
                {
                  /* Add some additional costs besides CALL like moves etc.  */

                  *total = COSTS_N_INSNS (AVR_HAVE_JMP_CALL ? 5 : 4);
                }
              else
                {
                  /* Just a rough estimate.  Even with -O2 we don't want bulky
                     code expanded inline.  */

                  *total = COSTS_N_INSNS (25);
                }
            }
          else
            {
              if (speed)
                *total = COSTS_N_INSNS (300);
              else
                /* Add some additional costs besides CALL like moves etc.  */
                *total = COSTS_N_INSNS (AVR_HAVE_JMP_CALL ? 5 : 4);
            }

          return true;

	default:
	  return false;
	}
      *total += avr_operand_rtx_cost (XEXP (x, 0), mode, code, 0, speed);
      *total += avr_operand_rtx_cost (XEXP (x, 1), mode, code, 1, speed);
      return true;

    case DIV:
    case MOD:
    case UDIV:
    case UMOD:
      if (!speed)
        *total = COSTS_N_INSNS (AVR_HAVE_JMP_CALL ? 2 : 1);
      else
        *total = COSTS_N_INSNS (15 * GET_MODE_SIZE (mode));
      *total += avr_operand_rtx_cost (XEXP (x, 0), mode, code, 0, speed);
      /* For div/mod with const-int divisor we have at least the cost of
         loading the divisor. */
      if (CONST_INT_P (XEXP (x, 1)))
        *total += COSTS_N_INSNS (GET_MODE_SIZE (mode));
      /* Add some overall penaly for clobbering and moving around registers */
      *total += COSTS_N_INSNS (2);
      return true;

    case ROTATE:
      switch (mode)
	{
	case QImode:
	  if (CONST_INT_P (XEXP (x, 1)) && INTVAL (XEXP (x, 1)) == 4)
	    *total = COSTS_N_INSNS (1);

	  break;

	case HImode:
	  if (CONST_INT_P (XEXP (x, 1)) && INTVAL (XEXP (x, 1)) == 8)
	    *total = COSTS_N_INSNS (3);

	  break;

	case SImode:
	  if (CONST_INT_P (XEXP (x, 1)))
	    switch (INTVAL (XEXP (x, 1)))
	      {
	      case 8:
	      case 24:
		*total = COSTS_N_INSNS (5);
		break;
	      case 16:
		*total = COSTS_N_INSNS (AVR_HAVE_MOVW ? 4 : 6);
		break;
	      }
	  break;

	default:
	  return false;
	}
      *total += avr_operand_rtx_cost (XEXP (x, 0), mode, code, 0, speed);
      return true;

    case ASHIFT:
      switch (mode)
	{
	case QImode:
	  if (GET_CODE (XEXP (x, 1)) != CONST_INT)
	    {
	      *total = COSTS_N_INSNS (!speed ? 4 : 17);
	      *total += avr_operand_rtx_cost (XEXP (x, 1), mode, code, 1,
					      speed);
	    }
	  else
	    {
	      val = INTVAL (XEXP (x, 1));
	      if (val == 7)
		*total = COSTS_N_INSNS (3);
	      else if (val >= 0 && val <= 7)
		*total = COSTS_N_INSNS (val);
	      else
		*total = COSTS_N_INSNS (1);
	    }
	  break;

	case HImode:
          if (AVR_HAVE_MUL)
            {
              if (const_2_to_7_operand (XEXP (x, 1), HImode)
                  && (SIGN_EXTEND == GET_CODE (XEXP (x, 0))
                      || ZERO_EXTEND == GET_CODE (XEXP (x, 0))))
                {
                  *total = COSTS_N_INSNS (!speed ? 4 : 6);
                  return true;
                }
            }

          if (const1_rtx == (XEXP (x, 1))
              && SIGN_EXTEND == GET_CODE (XEXP (x, 0)))
            {
              *total = COSTS_N_INSNS (2);
              return true;
            }

	  if (GET_CODE (XEXP (x, 1)) != CONST_INT)
	    {
	      *total = COSTS_N_INSNS (!speed ? 5 : 41);
	      *total += avr_operand_rtx_cost (XEXP (x, 1), mode, code, 1,
					      speed);
	    }
	  else
	    switch (INTVAL (XEXP (x, 1)))
	      {
	      case 0:
		*total = 0;
		break;
	      case 1:
	      case 8:
		*total = COSTS_N_INSNS (2);
		break;
	      case 9:
		*total = COSTS_N_INSNS (3);
		break;
	      case 2:
	      case 3:
	      case 10:
	      case 15:
		*total = COSTS_N_INSNS (4);
		break;
	      case 7:
	      case 11:
	      case 12:
		*total = COSTS_N_INSNS (5);
		break;
	      case 4:
		*total = COSTS_N_INSNS (!speed ? 5 : 8);
		break;
	      case 6:
		*total = COSTS_N_INSNS (!speed ? 5 : 9);
		break;
	      case 5:
		*total = COSTS_N_INSNS (!speed ? 5 : 10);
		break;
	      default:
	        *total = COSTS_N_INSNS (!speed ? 5 : 41);
	        *total += avr_operand_rtx_cost (XEXP (x, 1), mode, code, 1,
						speed);
	      }
	  break;

        case PSImode:
          if (!CONST_INT_P (XEXP (x, 1)))
            {
              *total = COSTS_N_INSNS (!speed ? 6 : 73);
            }
          else
            switch (INTVAL (XEXP (x, 1)))
              {
              case 0:
                *total = 0;
                break;
              case 1:
              case 8:
              case 16:
                *total = COSTS_N_INSNS (3);
                break;
              case 23:
                *total = COSTS_N_INSNS (5);
                break;
              default:
                *total = COSTS_N_INSNS (!speed ? 5 : 3 * INTVAL (XEXP (x, 1)));
                break;
              }
          break;

	case SImode:
	  if (GET_CODE (XEXP (x, 1)) != CONST_INT)
	    {
	      *total = COSTS_N_INSNS (!speed ? 7 : 113);
	      *total += avr_operand_rtx_cost (XEXP (x, 1), mode, code, 1,
					      speed);
	    }
	  else
	    switch (INTVAL (XEXP (x, 1)))
	      {
	      case 0:
		*total = 0;
		break;
	      case 24:
		*total = COSTS_N_INSNS (3);
		break;
	      case 1:
	      case 8:
	      case 16:
		*total = COSTS_N_INSNS (4);
		break;
	      case 31:
		*total = COSTS_N_INSNS (6);
		break;
	      case 2:
		*total = COSTS_N_INSNS (!speed ? 7 : 8);
		break;
	      default:
		*total = COSTS_N_INSNS (!speed ? 7 : 113);
		*total += avr_operand_rtx_cost (XEXP (x, 1), mode, code, 1,
						speed);
	      }
	  break;

	default:
	  return false;
	}
      *total += avr_operand_rtx_cost (XEXP (x, 0), mode, code, 0, speed);
      return true;

    case ASHIFTRT:
      switch (mode)
	{
	case QImode:
	  if (GET_CODE (XEXP (x, 1)) != CONST_INT)
	    {
	      *total = COSTS_N_INSNS (!speed ? 4 : 17);
	      *total += avr_operand_rtx_cost (XEXP (x, 1), mode, code, 1,
					      speed);
	    }
	  else
	    {
	      val = INTVAL (XEXP (x, 1));
	      if (val == 6)
		*total = COSTS_N_INSNS (4);
	      else if (val == 7)
		*total = COSTS_N_INSNS (2);
	      else if (val >= 0 && val <= 7)
		*total = COSTS_N_INSNS (val);
	      else
		*total = COSTS_N_INSNS (1);
	    }
	  break;

	case HImode:
	  if (GET_CODE (XEXP (x, 1)) != CONST_INT)
	    {
	      *total = COSTS_N_INSNS (!speed ? 5 : 41);
	      *total += avr_operand_rtx_cost (XEXP (x, 1), mode, code, 1,
					      speed);
	    }
	  else
	    switch (INTVAL (XEXP (x, 1)))
	      {
	      case 0:
		*total = 0;
		break;
	      case 1:
		*total = COSTS_N_INSNS (2);
		break;
	      case 15:
		*total = COSTS_N_INSNS (3);
		break;
	      case 2:
	      case 7:
              case 8:
              case 9:
		*total = COSTS_N_INSNS (4);
		break;
              case 10:
	      case 14:
		*total = COSTS_N_INSNS (5);
		break;
              case 11:
                *total = COSTS_N_INSNS (!speed ? 5 : 6);
		break;
              case 12:
                *total = COSTS_N_INSNS (!speed ? 5 : 7);
		break;
              case 6:
	      case 13:
                *total = COSTS_N_INSNS (!speed ? 5 : 8);
		break;
	      default:
	        *total = COSTS_N_INSNS (!speed ? 5 : 41);
	        *total += avr_operand_rtx_cost (XEXP (x, 1), mode, code, 1,
						speed);
	      }
	  break;

        case PSImode:
          if (!CONST_INT_P (XEXP (x, 1)))
            {
              *total = COSTS_N_INSNS (!speed ? 6 : 73);
            }
          else
            switch (INTVAL (XEXP (x, 1)))
              {
              case 0:
                *total = 0;
                break;
              case 1:
                *total = COSTS_N_INSNS (3);
                break;
              case 16:
              case 8:
                *total = COSTS_N_INSNS (5);
                break;
              case 23:
                *total = COSTS_N_INSNS (4);
                break;
              default:
                *total = COSTS_N_INSNS (!speed ? 5 : 3 * INTVAL (XEXP (x, 1)));
                break;
              }
          break;

	case SImode:
	  if (GET_CODE (XEXP (x, 1)) != CONST_INT)
	    {
	      *total = COSTS_N_INSNS (!speed ? 7 : 113);
	      *total += avr_operand_rtx_cost (XEXP (x, 1), mode, code, 1,
					      speed);
	    }
	  else
	    switch (INTVAL (XEXP (x, 1)))
	      {
	      case 0:
		*total = 0;
		break;
	      case 1:
		*total = COSTS_N_INSNS (4);
		break;
	      case 8:
	      case 16:
	      case 24:
		*total = COSTS_N_INSNS (6);
		break;
	      case 2:
		*total = COSTS_N_INSNS (!speed ? 7 : 8);
		break;
	      case 31:
		*total = COSTS_N_INSNS (AVR_HAVE_MOVW ? 4 : 5);
		break;
	      default:
		*total = COSTS_N_INSNS (!speed ? 7 : 113);
		*total += avr_operand_rtx_cost (XEXP (x, 1), mode, code, 1,
						speed);
	      }
	  break;

	default:
	  return false;
	}
      *total += avr_operand_rtx_cost (XEXP (x, 0), mode, code, 0, speed);
      return true;

    case LSHIFTRT:
      switch (mode)
	{
	case QImode:
	  if (GET_CODE (XEXP (x, 1)) != CONST_INT)
	    {
	      *total = COSTS_N_INSNS (!speed ? 4 : 17);
	      *total += avr_operand_rtx_cost (XEXP (x, 1), mode, code, 1,
					      speed);
	    }
	  else
	    {
	      val = INTVAL (XEXP (x, 1));
	      if (val == 7)
		*total = COSTS_N_INSNS (3);
	      else if (val >= 0 && val <= 7)
		*total = COSTS_N_INSNS (val);
	      else
		*total = COSTS_N_INSNS (1);
	    }
	  break;

	case HImode:
	  if (GET_CODE (XEXP (x, 1)) != CONST_INT)
	    {
	      *total = COSTS_N_INSNS (!speed ? 5 : 41);
	      *total += avr_operand_rtx_cost (XEXP (x, 1), mode, code, 1,
					      speed);
	    }
	  else
	    switch (INTVAL (XEXP (x, 1)))
	      {
	      case 0:
		*total = 0;
		break;
	      case 1:
	      case 8:
		*total = COSTS_N_INSNS (2);
		break;
	      case 9:
		*total = COSTS_N_INSNS (3);
		break;
	      case 2:
	      case 10:
	      case 15:
		*total = COSTS_N_INSNS (4);
		break;
	      case 7:
              case 11:
		*total = COSTS_N_INSNS (5);
		break;
	      case 3:
	      case 12:
	      case 13:
	      case 14:
		*total = COSTS_N_INSNS (!speed ? 5 : 6);
		break;
	      case 4:
		*total = COSTS_N_INSNS (!speed ? 5 : 7);
		break;
	      case 5:
	      case 6:
		*total = COSTS_N_INSNS (!speed ? 5 : 9);
		break;
	      default:
	        *total = COSTS_N_INSNS (!speed ? 5 : 41);
	        *total += avr_operand_rtx_cost (XEXP (x, 1), mode, code, 1,
						speed);
	      }
	  break;

        case PSImode:
          if (!CONST_INT_P (XEXP (x, 1)))
            {
              *total = COSTS_N_INSNS (!speed ? 6 : 73);
            }
          else
            switch (INTVAL (XEXP (x, 1)))
              {
              case 0:
                *total = 0;
                break;
              case 1:
              case 8:
              case 16:
                *total = COSTS_N_INSNS (3);
                break;
              case 23:
                *total = COSTS_N_INSNS (5);
                break;
              default:
                *total = COSTS_N_INSNS (!speed ? 5 : 3 * INTVAL (XEXP (x, 1)));
                break;
              }
          break;

	case SImode:
	  if (GET_CODE (XEXP (x, 1)) != CONST_INT)
	    {
	      *total = COSTS_N_INSNS (!speed ? 7 : 113);
	      *total += avr_operand_rtx_cost (XEXP (x, 1), mode, code, 1,
					      speed);
	    }
	  else
	    switch (INTVAL (XEXP (x, 1)))
	      {
	      case 0:
		*total = 0;
		break;
	      case 1:
		*total = COSTS_N_INSNS (4);
		break;
	      case 2:
		*total = COSTS_N_INSNS (!speed ? 7 : 8);
		break;
	      case 8:
	      case 16:
	      case 24:
		*total = COSTS_N_INSNS (4);
		break;
	      case 31:
		*total = COSTS_N_INSNS (6);
		break;
	      default:
		*total = COSTS_N_INSNS (!speed ? 7 : 113);
		*total += avr_operand_rtx_cost (XEXP (x, 1), mode, code, 1,
						speed);
	      }
	  break;

	default:
	  return false;
	}
      *total += avr_operand_rtx_cost (XEXP (x, 0), mode, code, 0, speed);
      return true;

    case COMPARE:
      switch (GET_MODE (XEXP (x, 0)))
	{
	case QImode:
	  *total = COSTS_N_INSNS (1);
	  if (GET_CODE (XEXP (x, 1)) != CONST_INT)
	    *total += avr_operand_rtx_cost (XEXP (x, 1), mode, code, 1, speed);
	  break;

        case HImode:
	  *total = COSTS_N_INSNS (2);
	  if (GET_CODE (XEXP (x, 1)) != CONST_INT)
            *total += avr_operand_rtx_cost (XEXP (x, 1), mode, code, 1, speed);
	  else if (INTVAL (XEXP (x, 1)) != 0)
	    *total += COSTS_N_INSNS (1);
          break;

        case PSImode:
          *total = COSTS_N_INSNS (3);
          if (CONST_INT_P (XEXP (x, 1)) && INTVAL (XEXP (x, 1)) != 0)
            *total += COSTS_N_INSNS (2);
          break;

        case SImode:
          *total = COSTS_N_INSNS (4);
          if (GET_CODE (XEXP (x, 1)) != CONST_INT)
            *total += avr_operand_rtx_cost (XEXP (x, 1), mode, code, 1, speed);
	  else if (INTVAL (XEXP (x, 1)) != 0)
	    *total += COSTS_N_INSNS (3);
          break;

	default:
	  return false;
	}
      *total += avr_operand_rtx_cost (XEXP (x, 0), mode, code, 0, speed);
      return true;

    case TRUNCATE:
      if (AVR_HAVE_MUL
          && LSHIFTRT == GET_CODE (XEXP (x, 0))
          && MULT == GET_CODE (XEXP (XEXP (x, 0), 0))
          && CONST_INT_P (XEXP (XEXP (x, 0), 1)))
        {
          if (QImode == mode || HImode == mode)
            {
              *total = COSTS_N_INSNS (2);
              return true;
            }
        }
      break;

    default:
      break;
    }
  return false;
}


/* Implement `TARGET_RTX_COSTS'.  */

static bool
avr_rtx_costs (rtx x, int codearg, int outer_code,
	       int opno, int *total, bool speed)
{
  bool done = avr_rtx_costs_1 (x, codearg, outer_code,
                               opno, total, speed);

  if (avr_log.rtx_costs)
    {
      avr_edump ("\n%?=%b (%s) total=%d, outer=%C:\n%r\n",
                 done, speed ? "speed" : "size", *total, outer_code, x);
    }

  return done;
}


/* Implement `TARGET_ADDRESS_COST'.  */

static int
avr_address_cost (rtx x, enum machine_mode mode ATTRIBUTE_UNUSED,
                  addr_space_t as ATTRIBUTE_UNUSED,
                  bool speed ATTRIBUTE_UNUSED)
{
  int cost = 4;

  if (GET_CODE (x) == PLUS
      && CONST_INT_P (XEXP (x, 1))
      && (REG_P (XEXP (x, 0))
          || GET_CODE (XEXP (x, 0)) == SUBREG))
    {
      if (INTVAL (XEXP (x, 1)) >= 61)
        cost = 18;
    }
  else if (CONSTANT_ADDRESS_P (x))
    {
      if (optimize > 0
          && io_address_operand (x, QImode))
        cost = 2;
    }

  if (avr_log.address_cost)
    avr_edump ("\n%?: %d = %r\n", cost, x);

  return cost;
}

/* Test for extra memory constraint 'Q'.
   It's a memory address based on Y or Z pointer with valid displacement.  */

int
extra_constraint_Q (rtx x)
{
  int ok = 0;

  if (GET_CODE (XEXP (x,0)) == PLUS
      && REG_P (XEXP (XEXP (x,0), 0))
      && GET_CODE (XEXP (XEXP (x,0), 1)) == CONST_INT
      && (INTVAL (XEXP (XEXP (x,0), 1))
	  <= MAX_LD_OFFSET (GET_MODE (x))))
    {
      rtx xx = XEXP (XEXP (x,0), 0);
      int regno = REGNO (xx);

      ok = (/* allocate pseudos */
            regno >= FIRST_PSEUDO_REGISTER
            /* strictly check */
            || regno == REG_Z || regno == REG_Y
            /* XXX frame & arg pointer checks */
            || xx == frame_pointer_rtx
            || xx == arg_pointer_rtx);

      if (avr_log.constraints)
        avr_edump ("\n%?=%d reload_completed=%d reload_in_progress=%d\n %r\n",
                   ok, reload_completed, reload_in_progress, x);
    }

  return ok;
}

/* Convert condition code CONDITION to the valid AVR condition code.  */

RTX_CODE
avr_normalize_condition (RTX_CODE condition)
{
  switch (condition)
    {
    case GT:
      return GE;
    case GTU:
      return GEU;
    case LE:
      return LT;
    case LEU:
      return LTU;
    default:
      gcc_unreachable ();
    }
}

/* Helper function for `avr_reorg'.  */

static rtx
avr_compare_pattern (rtx insn)
{
  rtx pattern = single_set (insn);

  if (pattern
      && NONJUMP_INSN_P (insn)
      && SET_DEST (pattern) == cc0_rtx
      && GET_CODE (SET_SRC (pattern)) == COMPARE)
    {
      enum machine_mode mode0 = GET_MODE (XEXP (SET_SRC (pattern), 0));
      enum machine_mode mode1 = GET_MODE (XEXP (SET_SRC (pattern), 1));

      /* The 64-bit comparisons have fixed operands ACC_A and ACC_B.
         They must not be swapped, thus skip them.  */

      if ((mode0 == VOIDmode || GET_MODE_SIZE (mode0) <= 4)
          && (mode1 == VOIDmode || GET_MODE_SIZE (mode1) <= 4))
        return pattern;
    }

  return NULL_RTX;
}

/* Helper function for `avr_reorg'.  */

/* Expansion of switch/case decision trees leads to code like

       cc0 = compare (Reg, Num)
       if (cc0 == 0)
         goto L1

       cc0 = compare (Reg, Num)
       if (cc0 > 0)
         goto L2

   The second comparison is superfluous and can be deleted.
   The second jump condition can be transformed from a
   "difficult" one to a "simple" one because "cc0 > 0" and
   "cc0 >= 0" will have the same effect here.

   This function relies on the way switch/case is being expaned
   as binary decision tree.  For example code see PR 49903.

   Return TRUE if optimization performed.
   Return FALSE if nothing changed.

   INSN1 is a comparison, i.e. avr_compare_pattern != 0.

   We don't want to do this in text peephole because it is
   tedious to work out jump offsets there and the second comparison
   might have been transormed by `avr_reorg'.

   RTL peephole won't do because peephole2 does not scan across
   basic blocks.  */

static bool
avr_reorg_remove_redundant_compare (rtx insn1)
{
  rtx comp1, ifelse1, xcond1, branch1;
  rtx comp2, ifelse2, xcond2, branch2, insn2;
  enum rtx_code code;
  rtx jump, target, cond;

  /* Look out for:  compare1 - branch1 - compare2 - branch2  */

  branch1 = next_nonnote_nondebug_insn (insn1);
  if (!branch1 || !JUMP_P (branch1))
    return false;

  insn2 = next_nonnote_nondebug_insn (branch1);
  if (!insn2 || !avr_compare_pattern (insn2))
    return false;

  branch2 = next_nonnote_nondebug_insn (insn2);
  if (!branch2 || !JUMP_P (branch2))
    return false;

  comp1 = avr_compare_pattern (insn1);
  comp2 = avr_compare_pattern (insn2);
  xcond1 = single_set (branch1);
  xcond2 = single_set (branch2);

  if (!comp1 || !comp2
      || !rtx_equal_p (comp1, comp2)
      || !xcond1 || SET_DEST (xcond1) != pc_rtx
      || !xcond2 || SET_DEST (xcond2) != pc_rtx
      || IF_THEN_ELSE != GET_CODE (SET_SRC (xcond1))
      || IF_THEN_ELSE != GET_CODE (SET_SRC (xcond2)))
    {
      return false;
    }

  comp1 = SET_SRC (comp1);
  ifelse1 = SET_SRC (xcond1);
  ifelse2 = SET_SRC (xcond2);

  /* comp<n> is COMPARE now and ifelse<n> is IF_THEN_ELSE.  */

  if (EQ != GET_CODE (XEXP (ifelse1, 0))
      || !REG_P (XEXP (comp1, 0))
      || !CONST_INT_P (XEXP (comp1, 1))
      || XEXP (ifelse1, 2) != pc_rtx
      || XEXP (ifelse2, 2) != pc_rtx
      || LABEL_REF != GET_CODE (XEXP (ifelse1, 1))
      || LABEL_REF != GET_CODE (XEXP (ifelse2, 1))
      || !COMPARISON_P (XEXP (ifelse2, 0))
      || cc0_rtx != XEXP (XEXP (ifelse1, 0), 0)
      || cc0_rtx != XEXP (XEXP (ifelse2, 0), 0)
      || const0_rtx != XEXP (XEXP (ifelse1, 0), 1)
      || const0_rtx != XEXP (XEXP (ifelse2, 0), 1))
    {
      return false;
    }

  /* We filtered the insn sequence to look like

        (set (cc0)
             (compare (reg:M N)
                      (const_int VAL)))
        (set (pc)
             (if_then_else (eq (cc0)
                               (const_int 0))
                           (label_ref L1)
                           (pc)))

        (set (cc0)
             (compare (reg:M N)
                      (const_int VAL)))
        (set (pc)
             (if_then_else (CODE (cc0)
                                 (const_int 0))
                           (label_ref L2)
                           (pc)))
  */

  code = GET_CODE (XEXP (ifelse2, 0));

  /* Map GT/GTU to GE/GEU which is easier for AVR.
     The first two instructions compare/branch on EQ
     so we may replace the difficult

        if (x == VAL)   goto L1;
        if (x > VAL)    goto L2;

     with easy

         if (x == VAL)   goto L1;
         if (x >= VAL)   goto L2;

     Similarly, replace LE/LEU by LT/LTU.  */

  switch (code)
    {
    case EQ:
    case LT:  case LTU:
    case GE:  case GEU:
      break;

    case LE:  case LEU:
    case GT:  case GTU:
      code = avr_normalize_condition (code);
      break;

    default:
      return false;
    }

  /* Wrap the branches into UNSPECs so they won't be changed or
     optimized in the remainder.  */

  target = XEXP (XEXP (ifelse1, 1), 0);
  cond = XEXP (ifelse1, 0);
  jump = emit_jump_insn_after (gen_branch_unspec (target, cond), insn1);

  JUMP_LABEL (jump) = JUMP_LABEL (branch1);

  target = XEXP (XEXP (ifelse2, 1), 0);
  cond = gen_rtx_fmt_ee (code, VOIDmode, cc0_rtx, const0_rtx);
  jump = emit_jump_insn_after (gen_branch_unspec (target, cond), insn2);

  JUMP_LABEL (jump) = JUMP_LABEL (branch2);

  /* The comparisons in insn1 and insn2 are exactly the same;
     insn2 is superfluous so delete it.  */

  delete_insn (insn2);
  delete_insn (branch1);
  delete_insn (branch2);

  return true;
}


/* Implement `TARGET_MACHINE_DEPENDENT_REORG'.  */
/* Optimize conditional jumps.  */

static void
avr_reorg (void)
{
  rtx insn = get_insns();

  for (insn = next_real_insn (insn); insn; insn = next_real_insn (insn))
    {
      rtx pattern = avr_compare_pattern (insn);

      if (!pattern)
        continue;

      if (optimize
          && avr_reorg_remove_redundant_compare (insn))
        {
          continue;
        }

      if (compare_diff_p (insn))
	{
          /* Now we work under compare insn with difficult branch.  */

          rtx next = next_real_insn (insn);
          rtx pat = PATTERN (next);

          pattern = SET_SRC (pattern);

          if (true_regnum (XEXP (pattern, 0)) >= 0
              && true_regnum (XEXP (pattern, 1)) >= 0)
            {
              rtx x = XEXP (pattern, 0);
              rtx src = SET_SRC (pat);
              rtx t = XEXP (src,0);
              PUT_CODE (t, swap_condition (GET_CODE (t)));
              XEXP (pattern, 0) = XEXP (pattern, 1);
              XEXP (pattern, 1) = x;
              INSN_CODE (next) = -1;
            }
          else if (true_regnum (XEXP (pattern, 0)) >= 0
                   && XEXP (pattern, 1) == const0_rtx)
            {
              /* This is a tst insn, we can reverse it.  */
              rtx src = SET_SRC (pat);
              rtx t = XEXP (src,0);

              PUT_CODE (t, swap_condition (GET_CODE (t)));
              XEXP (pattern, 1) = XEXP (pattern, 0);
              XEXP (pattern, 0) = const0_rtx;
              INSN_CODE (next) = -1;
              INSN_CODE (insn) = -1;
            }
          else if (true_regnum (XEXP (pattern, 0)) >= 0
                   && CONST_INT_P (XEXP (pattern, 1)))
            {
              rtx x = XEXP (pattern, 1);
              rtx src = SET_SRC (pat);
              rtx t = XEXP (src,0);
              enum machine_mode mode = GET_MODE (XEXP (pattern, 0));

              if (avr_simplify_comparison_p (mode, GET_CODE (t), x))
                {
                  XEXP (pattern, 1) = gen_int_mode (INTVAL (x) + 1, mode);
                  PUT_CODE (t, avr_normalize_condition (GET_CODE (t)));
                  INSN_CODE (next) = -1;
                  INSN_CODE (insn) = -1;
                }
            }
        }
    }
}

/* Returns register number for function return value.*/

static inline unsigned int
avr_ret_register (void)
{
  return 24;
}


/* Implement `TARGET_FUNCTION_VALUE_REGNO_P'.  */

static bool
avr_function_value_regno_p (const unsigned int regno)
{
  return (regno == avr_ret_register ());
}


/* Implement `TARGET_LIBCALL_VALUE'.  */
/* Create an RTX representing the place where a
   library function returns a value of mode MODE.  */

static rtx
avr_libcall_value (enum machine_mode mode,
		   const_rtx func ATTRIBUTE_UNUSED)
{
  int offs = GET_MODE_SIZE (mode);

  if (offs <= 4)
    offs = (offs + 1) & ~1;

  return gen_rtx_REG (mode, avr_ret_register () + 2 - offs);
}


/* Implement `TARGET_FUNCTION_VALUE'.  */
/* Create an RTX representing the place where a
   function returns a value of data type VALTYPE.  */

static rtx
avr_function_value (const_tree type,
                    const_tree fn_decl_or_type ATTRIBUTE_UNUSED,
                    bool outgoing ATTRIBUTE_UNUSED)
{
  unsigned int offs;

  if (TYPE_MODE (type) != BLKmode)
    return avr_libcall_value (TYPE_MODE (type), NULL_RTX);

  offs = int_size_in_bytes (type);
  if (offs < 2)
    offs = 2;
  if (offs > 2 && offs < GET_MODE_SIZE (SImode))
    offs = GET_MODE_SIZE (SImode);
  else if (offs > GET_MODE_SIZE (SImode) && offs < GET_MODE_SIZE (DImode))
    offs = GET_MODE_SIZE (DImode);

  return gen_rtx_REG (BLKmode, avr_ret_register () + 2 - offs);
}

int
test_hard_reg_class (enum reg_class rclass, rtx x)
{
  int regno = true_regnum (x);
  if (regno < 0)
    return 0;

  if (TEST_HARD_REG_CLASS (rclass, regno))
    return 1;

  return 0;
}


/* Helper for jump_over_one_insn_p:  Test if INSN is a 2-word instruction
   and thus is suitable to be skipped by CPSE, SBRC, etc.  */

static bool
avr_2word_insn_p (rtx insn)
{
  if (avr_current_device->errata_skip
      || !insn
      || 2 != get_attr_length (insn))
    {
      return false;
    }

  switch (INSN_CODE (insn))
    {
    default:
      return false;

    case CODE_FOR_movqi_insn:
    case CODE_FOR_movuqq_insn:
    case CODE_FOR_movqq_insn:
      {
        rtx set  = single_set (insn);
        rtx src  = SET_SRC (set);
        rtx dest = SET_DEST (set);

        /* Factor out LDS and STS from movqi_insn.  */

        if (MEM_P (dest)
            && (REG_P (src) || src == CONST0_RTX (GET_MODE (dest))))
          {
            return CONSTANT_ADDRESS_P (XEXP (dest, 0));
          }
        else if (REG_P (dest)
                 && MEM_P (src))
          {
            return CONSTANT_ADDRESS_P (XEXP (src, 0));
          }

        return false;
      }

    case CODE_FOR_call_insn:
    case CODE_FOR_call_value_insn:
      return true;
    }
}


int
jump_over_one_insn_p (rtx insn, rtx dest)
{
  int uid = INSN_UID (GET_CODE (dest) == LABEL_REF
		      ? XEXP (dest, 0)
		      : dest);
  int jump_addr = INSN_ADDRESSES (INSN_UID (insn));
  int dest_addr = INSN_ADDRESSES (uid);
  int jump_offset = dest_addr - jump_addr - get_attr_length (insn);

  return (jump_offset == 1
          || (jump_offset == 2
              && avr_2word_insn_p (next_active_insn (insn))));
}


/* Worker function for `HARD_REGNO_MODE_OK'.  */
/* Returns 1 if a value of mode MODE can be stored starting with hard
   register number REGNO.  On the enhanced core, anything larger than
   1 byte must start in even numbered register for "movw" to work
   (this way we don't have to check for odd registers everywhere).  */

int
avr_hard_regno_mode_ok (int regno, enum machine_mode mode)
{
  /* NOTE: 8-bit values must not be disallowed for R28 or R29.
        Disallowing QI et al. in these regs might lead to code like
            (set (subreg:QI (reg:HI 28) n) ...)
        which will result in wrong code because reload does not
        handle SUBREGs of hard regsisters like this.
        This could be fixed in reload.  However, it appears
        that fixing reload is not wanted by reload people.  */

  /* Any GENERAL_REGS register can hold 8-bit values.  */

  if (GET_MODE_SIZE (mode) == 1)
    return 1;

  /* FIXME: Ideally, the following test is not needed.
        However, it turned out that it can reduce the number
        of spill fails.  AVR and it's poor endowment with
        address registers is extreme stress test for reload.  */

  if (GET_MODE_SIZE (mode) >= 4
      && regno >= REG_X)
    return 0;

  /* All modes larger than 8 bits should start in an even register.  */

  return !(regno & 1);
}


/* Implement `HARD_REGNO_CALL_PART_CLOBBERED'.  */

int
avr_hard_regno_call_part_clobbered (unsigned regno, enum machine_mode mode)
{
  /* FIXME: This hook gets called with MODE:REGNO combinations that don't
        represent valid hard registers like, e.g. HI:29.  Returning TRUE
        for such registers can lead to performance degradation as mentioned
        in PR53595.  Thus, report invalid hard registers as FALSE.  */

  if (!avr_hard_regno_mode_ok (regno, mode))
    return 0;

  /* Return true if any of the following boundaries is crossed:
     17/18, 27/28 and 29/30.  */

  return ((regno < 18 && regno + GET_MODE_SIZE (mode) > 18)
          || (regno < REG_Y && regno + GET_MODE_SIZE (mode) > REG_Y)
          || (regno < REG_Z && regno + GET_MODE_SIZE (mode) > REG_Z));
}


/* Implement `MODE_CODE_BASE_REG_CLASS'.  */

enum reg_class
avr_mode_code_base_reg_class (enum machine_mode mode ATTRIBUTE_UNUSED,
                              addr_space_t as, RTX_CODE outer_code,
                              RTX_CODE index_code ATTRIBUTE_UNUSED)
{
  if (!ADDR_SPACE_GENERIC_P (as))
    {
      return POINTER_Z_REGS;
    }

  if (!avr_strict_X)
    return reload_completed ? BASE_POINTER_REGS : POINTER_REGS;

  return PLUS == outer_code ? BASE_POINTER_REGS : POINTER_REGS;
}


/* Implement `REGNO_MODE_CODE_OK_FOR_BASE_P'.  */

bool
avr_regno_mode_code_ok_for_base_p (int regno,
                                   enum machine_mode mode ATTRIBUTE_UNUSED,
                                   addr_space_t as ATTRIBUTE_UNUSED,
                                   RTX_CODE outer_code,
                                   RTX_CODE index_code ATTRIBUTE_UNUSED)
{
  bool ok = false;

  if (!ADDR_SPACE_GENERIC_P (as))
    {
      if (regno < FIRST_PSEUDO_REGISTER
          && regno == REG_Z)
        {
          return true;
        }

      if (reg_renumber)
        {
          regno = reg_renumber[regno];

          if (regno == REG_Z)
            {
              return true;
            }
        }

      return false;
    }

  if (regno < FIRST_PSEUDO_REGISTER
      && (regno == REG_X
          || regno == REG_Y
          || regno == REG_Z
          || regno == ARG_POINTER_REGNUM))
    {
      ok = true;
    }
  else if (reg_renumber)
    {
      regno = reg_renumber[regno];

      if (regno == REG_X
          || regno == REG_Y
          || regno == REG_Z
          || regno == ARG_POINTER_REGNUM)
        {
          ok = true;
        }
    }

  if (avr_strict_X
      && PLUS == outer_code
      && regno == REG_X)
    {
      ok = false;
    }

  return ok;
}


/* A helper for `output_reload_insisf' and `output_reload_inhi'.  */
/* Set 32-bit register OP[0] to compile-time constant OP[1].
   CLOBBER_REG is a QI clobber register or NULL_RTX.
   LEN == NULL: output instructions.
   LEN != NULL: set *LEN to the length of the instruction sequence
                (in words) printed with LEN = NULL.
   If CLEAR_P is true, OP[0] had been cleard to Zero already.
   If CLEAR_P is false, nothing is known about OP[0].

   The effect on cc0 is as follows:

   Load 0 to any register except ZERO_REG : NONE
   Load ld register with any value        : NONE
   Anything else:                         : CLOBBER  */

static void
output_reload_in_const (rtx *op, rtx clobber_reg, int *len, bool clear_p)
{
  rtx src = op[1];
  rtx dest = op[0];
  rtx xval, xdest[4];
  int ival[4];
  int clobber_val = 1234;
  bool cooked_clobber_p = false;
  bool set_p = false;
  enum machine_mode mode = GET_MODE (dest);
  int n, n_bytes = GET_MODE_SIZE (mode);

  gcc_assert (REG_P (dest)
              && CONSTANT_P (src));

  if (len)
    *len = 0;

  /* (REG:SI 14) is special: It's neither in LD_REGS nor in NO_LD_REGS
     but has some subregs that are in LD_REGS.  Use the MSB (REG:QI 17).  */

  if (REGNO (dest) < 16
      && REGNO (dest) + GET_MODE_SIZE (mode) > 16)
    {
      clobber_reg = all_regs_rtx[REGNO (dest) + n_bytes - 1];
    }

  /* We might need a clobber reg but don't have one.  Look at the value to
     be loaded more closely.  A clobber is only needed if it is a symbol
     or contains a byte that is neither 0, -1 or a power of 2.  */

  if (NULL_RTX == clobber_reg
      && !test_hard_reg_class (LD_REGS, dest)
      && (! (CONST_INT_P (src) || CONST_FIXED_P (src) || CONST_DOUBLE_P (src))
          || !avr_popcount_each_byte (src, n_bytes,
                                      (1 << 0) | (1 << 1) | (1 << 8))))
    {
      /* We have no clobber register but need one.  Cook one up.
         That's cheaper than loading from constant pool.  */

      cooked_clobber_p = true;
      clobber_reg = all_regs_rtx[REG_Z + 1];
      avr_asm_len ("mov __tmp_reg__,%0", &clobber_reg, len, 1);
    }

  /* Now start filling DEST from LSB to MSB.  */

  for (n = 0; n < n_bytes; n++)
    {
      int ldreg_p;
      bool done_byte = false;
      int j;
      rtx xop[3];

      /* Crop the n-th destination byte.  */

      xdest[n] = simplify_gen_subreg (QImode, dest, mode, n);
      ldreg_p = test_hard_reg_class (LD_REGS, xdest[n]);

      if (!CONST_INT_P (src)
          && !CONST_FIXED_P (src)
          && !CONST_DOUBLE_P (src))
        {
          static const char* const asm_code[][2] =
            {
              { "ldi %2,lo8(%1)"  CR_TAB "mov %0,%2",    "ldi %0,lo8(%1)"  },
              { "ldi %2,hi8(%1)"  CR_TAB "mov %0,%2",    "ldi %0,hi8(%1)"  },
              { "ldi %2,hlo8(%1)" CR_TAB "mov %0,%2",    "ldi %0,hlo8(%1)" },
              { "ldi %2,hhi8(%1)" CR_TAB "mov %0,%2",    "ldi %0,hhi8(%1)" }
            };

          xop[0] = xdest[n];
          xop[1] = src;
          xop[2] = clobber_reg;

          avr_asm_len (asm_code[n][ldreg_p], xop, len, ldreg_p ? 1 : 2);

          continue;
        }

      /* Crop the n-th source byte.  */

      xval = simplify_gen_subreg (QImode, src, mode, n);
      ival[n] = INTVAL (xval);

      /* Look if we can reuse the low word by means of MOVW.  */

      if (n == 2
          && n_bytes >= 4
          && AVR_HAVE_MOVW)
        {
          rtx lo16 = simplify_gen_subreg (HImode, src, mode, 0);
          rtx hi16 = simplify_gen_subreg (HImode, src, mode, 2);

          if (INTVAL (lo16) == INTVAL (hi16))
            {
              if (0 != INTVAL (lo16)
                  || !clear_p)
                {
                  avr_asm_len ("movw %C0,%A0", &op[0], len, 1);
                }

              break;
            }
        }

      /* Don't use CLR so that cc0 is set as expected.  */

      if (ival[n] == 0)
        {
          if (!clear_p)
            avr_asm_len (ldreg_p ? "ldi %0,0"
                         : ZERO_REGNO == REGNO (xdest[n]) ? "clr %0"
                         : "mov %0,__zero_reg__",
                         &xdest[n], len, 1);
          continue;
        }

      if (clobber_val == ival[n]
          && REGNO (clobber_reg) == REGNO (xdest[n]))
        {
          continue;
        }

      /* LD_REGS can use LDI to move a constant value */

      if (ldreg_p)
        {
          xop[0] = xdest[n];
          xop[1] = xval;
          avr_asm_len ("ldi %0,lo8(%1)", xop, len, 1);
          continue;
        }

      /* Try to reuse value already loaded in some lower byte. */

      for (j = 0; j < n; j++)
        if (ival[j] == ival[n])
          {
            xop[0] = xdest[n];
            xop[1] = xdest[j];

            avr_asm_len ("mov %0,%1", xop, len, 1);
            done_byte = true;
            break;
          }

      if (done_byte)
        continue;

      /* Need no clobber reg for -1: Use CLR/DEC */

      if (-1 == ival[n])
        {
          if (!clear_p)
            avr_asm_len ("clr %0", &xdest[n], len, 1);

          avr_asm_len ("dec %0", &xdest[n], len, 1);
          continue;
        }
      else if (1 == ival[n])
        {
          if (!clear_p)
            avr_asm_len ("clr %0", &xdest[n], len, 1);

          avr_asm_len ("inc %0", &xdest[n], len, 1);
          continue;
        }

      /* Use T flag or INC to manage powers of 2 if we have
         no clobber reg.  */

      if (NULL_RTX == clobber_reg
          && single_one_operand (xval, QImode))
        {
          xop[0] = xdest[n];
          xop[1] = GEN_INT (exact_log2 (ival[n] & GET_MODE_MASK (QImode)));

          gcc_assert (constm1_rtx != xop[1]);

          if (!set_p)
            {
              set_p = true;
              avr_asm_len ("set", xop, len, 1);
            }

          if (!clear_p)
            avr_asm_len ("clr %0", xop, len, 1);

          avr_asm_len ("bld %0,%1", xop, len, 1);
          continue;
        }

      /* We actually need the LD_REGS clobber reg.  */

      gcc_assert (NULL_RTX != clobber_reg);

      xop[0] = xdest[n];
      xop[1] = xval;
      xop[2] = clobber_reg;
      clobber_val = ival[n];

      avr_asm_len ("ldi %2,lo8(%1)" CR_TAB
                   "mov %0,%2", xop, len, 2);
    }

  /* If we cooked up a clobber reg above, restore it.  */

  if (cooked_clobber_p)
    {
      avr_asm_len ("mov %0,__tmp_reg__", &clobber_reg, len, 1);
    }
}


/* Reload the constant OP[1] into the HI register OP[0].
   CLOBBER_REG is a QI clobber reg needed to move vast majority of consts
   into a NO_LD_REGS register.  If CLOBBER_REG is NULL_RTX we either don't
   need a clobber reg or have to cook one up.

   PLEN == NULL: Output instructions.
   PLEN != NULL: Output nothing.  Set *PLEN to number of words occupied
                 by the insns printed.

   Return "".  */

const char*
output_reload_inhi (rtx *op, rtx clobber_reg, int *plen)
{
  output_reload_in_const (op, clobber_reg, plen, false);
  return "";
}


/* Reload a SI or SF compile time constant OP[1] into the register OP[0].
   CLOBBER_REG is a QI clobber reg needed to move vast majority of consts
   into a NO_LD_REGS register.  If CLOBBER_REG is NULL_RTX we either don't
   need a clobber reg or have to cook one up.

   LEN == NULL: Output instructions.

   LEN != NULL: Output nothing.  Set *LEN to number of words occupied
                by the insns printed.

   Return "".  */

const char *
output_reload_insisf (rtx *op, rtx clobber_reg, int *len)
{
  if (AVR_HAVE_MOVW
      && !test_hard_reg_class (LD_REGS, op[0])
      && (CONST_INT_P (op[1])
          || CONST_FIXED_P (op[1])
          || CONST_DOUBLE_P (op[1])))
    {
      int len_clr, len_noclr;

      /* In some cases it is better to clear the destination beforehand, e.g.

             CLR R2   CLR R3   MOVW R4,R2   INC R2

         is shorther than

             CLR R2   INC R2   CLR  R3      CLR R4   CLR R5

         We find it too tedious to work that out in the print function.
         Instead, we call the print function twice to get the lengths of
         both methods and use the shortest one.  */

      output_reload_in_const (op, clobber_reg, &len_clr, true);
      output_reload_in_const (op, clobber_reg, &len_noclr, false);

      if (len_noclr - len_clr == 4)
        {
          /* Default needs 4 CLR instructions: clear register beforehand.  */

          avr_asm_len ("mov %A0,__zero_reg__" CR_TAB
                       "mov %B0,__zero_reg__" CR_TAB
                       "movw %C0,%A0", &op[0], len, 3);

          output_reload_in_const (op, clobber_reg, len, true);

          if (len)
            *len += 3;

          return "";
        }
    }

  /* Default: destination not pre-cleared.  */

  output_reload_in_const (op, clobber_reg, len, false);
  return "";
}

const char*
avr_out_reload_inpsi (rtx *op, rtx clobber_reg, int *len)
{
  output_reload_in_const (op, clobber_reg, len, false);
  return "";
}


/* Worker function for `ASM_OUTPUT_ADDR_VEC_ELT'.  */

void
avr_output_addr_vec_elt (FILE *stream, int value)
{
  if (AVR_HAVE_JMP_CALL)
    fprintf (stream, "\t.word gs(.L%d)\n", value);
  else
    fprintf (stream, "\trjmp .L%d\n", value);
}


/* Implement `TARGET_HARD_REGNO_SCRATCH_OK'.  */
/* Returns true if SCRATCH are safe to be allocated as a scratch
   registers (for a define_peephole2) in the current function.  */

static bool
avr_hard_regno_scratch_ok (unsigned int regno)
{
  /* Interrupt functions can only use registers that have already been saved
     by the prologue, even if they would normally be call-clobbered.  */

  if ((cfun->machine->is_interrupt || cfun->machine->is_signal)
      && !df_regs_ever_live_p (regno))
    return false;

  /* Don't allow hard registers that might be part of the frame pointer.
     Some places in the compiler just test for [HARD_]FRAME_POINTER_REGNUM
     and don't care for a frame pointer that spans more than one register.  */

  if ((!reload_completed || frame_pointer_needed)
      && (regno == REG_Y || regno == REG_Y + 1))
    {
      return false;
    }

  return true;
}


/* Worker function for `HARD_REGNO_RENAME_OK'.  */
/* Return nonzero if register OLD_REG can be renamed to register NEW_REG.  */

int
avr_hard_regno_rename_ok (unsigned int old_reg,
			  unsigned int new_reg)
{
  /* Interrupt functions can only use registers that have already been
     saved by the prologue, even if they would normally be
     call-clobbered.  */

  if ((cfun->machine->is_interrupt || cfun->machine->is_signal)
      && !df_regs_ever_live_p (new_reg))
    return 0;

  /* Don't allow hard registers that might be part of the frame pointer.
     Some places in the compiler just test for [HARD_]FRAME_POINTER_REGNUM
     and don't care for a frame pointer that spans more than one register.  */

  if ((!reload_completed || frame_pointer_needed)
      && (old_reg == REG_Y || old_reg == REG_Y + 1
          || new_reg == REG_Y || new_reg == REG_Y + 1))
    {
      return 0;
    }

  return 1;
}

/* Output a branch that tests a single bit of a register (QI, HI, SI or DImode)
   or memory location in the I/O space (QImode only).

   Operand 0: comparison operator (must be EQ or NE, compare bit to zero).
   Operand 1: register operand to test, or CONST_INT memory address.
   Operand 2: bit number.
   Operand 3: label to jump to if the test is true.  */

const char*
avr_out_sbxx_branch (rtx insn, rtx operands[])
{
  enum rtx_code comp = GET_CODE (operands[0]);
  bool long_jump = get_attr_length (insn) >= 4;
  bool reverse = long_jump || jump_over_one_insn_p (insn, operands[3]);

  if (comp == GE)
    comp = EQ;
  else if (comp == LT)
    comp = NE;

  if (reverse)
    comp = reverse_condition (comp);

  switch (GET_CODE (operands[1]))
    {
    default:
      gcc_unreachable();

    case CONST_INT:

      if (low_io_address_operand (operands[1], QImode))
        {
          if (comp == EQ)
            output_asm_insn ("sbis %i1,%2", operands);
          else
            output_asm_insn ("sbic %i1,%2", operands);
        }
      else
        {
          output_asm_insn ("in __tmp_reg__,%i1", operands);
          if (comp == EQ)
            output_asm_insn ("sbrs __tmp_reg__,%2", operands);
          else
            output_asm_insn ("sbrc __tmp_reg__,%2", operands);
        }

      break; /* CONST_INT */

    case REG:

      if (comp == EQ)
        output_asm_insn ("sbrs %T1%T2", operands);
      else
        output_asm_insn ("sbrc %T1%T2", operands);

      break; /* REG */
    }        /* switch */

  if (long_jump)
    return ("rjmp .+4" CR_TAB
            "jmp %x3");

  if (!reverse)
    return "rjmp %x3";

  return "";
}

/* Worker function for `TARGET_ASM_CONSTRUCTOR'.  */

static void
avr_asm_out_ctor (rtx symbol, int priority)
{
  fputs ("\t.global __do_global_ctors\n", asm_out_file);
  default_ctor_section_asm_out_constructor (symbol, priority);
}


/* Worker function for `TARGET_ASM_DESTRUCTOR'.  */

static void
avr_asm_out_dtor (rtx symbol, int priority)
{
  fputs ("\t.global __do_global_dtors\n", asm_out_file);
  default_dtor_section_asm_out_destructor (symbol, priority);
}


/* Worker function for `TARGET_RETURN_IN_MEMORY'.  */

static bool
avr_return_in_memory (const_tree type, const_tree fntype ATTRIBUTE_UNUSED)
{
  if (TYPE_MODE (type) == BLKmode)
    {
      HOST_WIDE_INT size = int_size_in_bytes (type);
      return (size == -1 || size > 8);
    }
  else
    return false;
}


/* Implement `CASE_VALUES_THRESHOLD'.  */
/* Supply the default for --param case-values-threshold=0  */

static unsigned int
avr_case_values_threshold (void)
{
  /* The exact break-even point between a jump table and an if-else tree
     depends on several factors not available here like, e.g. if 8-bit
     comparisons can be used in the if-else tree or not, on the
     range of the case values, if the case value can be reused, on the
     register allocation, etc.  '7' appears to be a good choice.  */

  return 7;
}


/* Implement `TARGET_ADDR_SPACE_ADDRESS_MODE'.  */

static enum machine_mode
avr_addr_space_address_mode (addr_space_t as)
{
  return avr_addrspace[as].pointer_size == 3 ? PSImode : HImode;
}


/* Implement `TARGET_ADDR_SPACE_POINTER_MODE'.  */

static enum machine_mode
avr_addr_space_pointer_mode (addr_space_t as)
{
  return avr_addr_space_address_mode (as);
}


/* Helper for following function.  */

static bool
avr_reg_ok_for_pgm_addr (rtx reg, bool strict)
{
  gcc_assert (REG_P (reg));

  if (strict)
    {
      return REGNO (reg) == REG_Z;
    }

  /* Avoid combine to propagate hard regs.  */

  if (can_create_pseudo_p()
      && REGNO (reg) < REG_Z)
    {
      return false;
    }

  return true;
}


/* Implement `TARGET_ADDR_SPACE_LEGITIMATE_ADDRESS_P'.  */

static bool
avr_addr_space_legitimate_address_p (enum machine_mode mode, rtx x,
                                     bool strict, addr_space_t as)
{
  bool ok = false;

  switch (as)
    {
    default:
      gcc_unreachable();

    case ADDR_SPACE_GENERIC:
      return avr_legitimate_address_p (mode, x, strict);

    case ADDR_SPACE_FLASH:
    case ADDR_SPACE_FLASH1:
    case ADDR_SPACE_FLASH2:
    case ADDR_SPACE_FLASH3:
    case ADDR_SPACE_FLASH4:
    case ADDR_SPACE_FLASH5:

      switch (GET_CODE (x))
        {
        case REG:
          ok = avr_reg_ok_for_pgm_addr (x, strict);
          break;

        case POST_INC:
          ok = avr_reg_ok_for_pgm_addr (XEXP (x, 0), strict);
          break;

        default:
          break;
        }

      break; /* FLASH */

    case ADDR_SPACE_MEMX:
      if (REG_P (x))
        ok = (!strict
              && can_create_pseudo_p());

      if (LO_SUM == GET_CODE (x))
        {
          rtx hi = XEXP (x, 0);
          rtx lo = XEXP (x, 1);

          ok = (REG_P (hi)
                && (!strict || REGNO (hi) < FIRST_PSEUDO_REGISTER)
                && REG_P (lo)
                && REGNO (lo) == REG_Z);
        }

      break; /* MEMX */
    }

  if (avr_log.legitimate_address_p)
    {
      avr_edump ("\n%?: ret=%b, mode=%m strict=%d "
                 "reload_completed=%d reload_in_progress=%d %s:",
                 ok, mode, strict, reload_completed, reload_in_progress,
                 reg_renumber ? "(reg_renumber)" : "");

      if (GET_CODE (x) == PLUS
          && REG_P (XEXP (x, 0))
          && CONST_INT_P (XEXP (x, 1))
          && IN_RANGE (INTVAL (XEXP (x, 1)), 0, MAX_LD_OFFSET (mode))
          && reg_renumber)
        {
          avr_edump ("(r%d ---> r%d)", REGNO (XEXP (x, 0)),
                     true_regnum (XEXP (x, 0)));
        }

      avr_edump ("\n%r\n", x);
    }

  return ok;
}


/* Implement `TARGET_ADDR_SPACE_LEGITIMIZE_ADDRESS'.  */

static rtx
avr_addr_space_legitimize_address (rtx x, rtx old_x,
                                   enum machine_mode mode, addr_space_t as)
{
  if (ADDR_SPACE_GENERIC_P (as))
    return avr_legitimize_address (x, old_x, mode);

  if (avr_log.legitimize_address)
    {
      avr_edump ("\n%?: mode=%m\n %r\n", mode, old_x);
    }

  return old_x;
}


/* Implement `TARGET_ADDR_SPACE_CONVERT'.  */

static rtx
avr_addr_space_convert (rtx src, tree type_from, tree type_to)
{
  addr_space_t as_from = TYPE_ADDR_SPACE (TREE_TYPE (type_from));
  addr_space_t as_to = TYPE_ADDR_SPACE (TREE_TYPE (type_to));

  if (avr_log.progmem)
    avr_edump ("\n%!: op = %r\nfrom = %t\nto = %t\n",
               src, type_from, type_to);

  /* Up-casting from 16-bit to 24-bit pointer.  */

  if (as_from != ADDR_SPACE_MEMX
      && as_to == ADDR_SPACE_MEMX)
    {
      int msb;
      rtx sym = src;
      rtx reg = gen_reg_rtx (PSImode);

      while (CONST == GET_CODE (sym) || PLUS == GET_CODE (sym))
        sym = XEXP (sym, 0);

      /* Look at symbol flags:  avr_encode_section_info set the flags
         also if attribute progmem was seen so that we get the right
         promotion for, e.g. PSTR-like strings that reside in generic space
         but are located in flash.  In that case we patch the incoming
         address space.  */

      if (SYMBOL_REF == GET_CODE (sym)
          && ADDR_SPACE_FLASH == AVR_SYMBOL_GET_ADDR_SPACE (sym))
        {
          as_from = ADDR_SPACE_FLASH;
        }

      /* Linearize memory: RAM has bit 23 set.  */

      msb = ADDR_SPACE_GENERIC_P (as_from)
        ? 0x80
        : avr_addrspace[as_from].segment;

      src = force_reg (Pmode, src);

      emit_insn (msb == 0
                 ? gen_zero_extendhipsi2 (reg, src)
                 : gen_n_extendhipsi2 (reg, gen_int_mode (msb, QImode), src));

      return reg;
    }

  /* Down-casting from 24-bit to 16-bit throws away the high byte.  */

  if (as_from == ADDR_SPACE_MEMX
      && as_to != ADDR_SPACE_MEMX)
    {
      rtx new_src = gen_reg_rtx (Pmode);

      src = force_reg (PSImode, src);

      emit_move_insn (new_src,
                      simplify_gen_subreg (Pmode, src, PSImode, 0));
      return new_src;
    }

  return src;
}


/* Implement `TARGET_ADDR_SPACE_SUBSET_P'.  */

static bool
avr_addr_space_subset_p (addr_space_t subset ATTRIBUTE_UNUSED,
                         addr_space_t superset ATTRIBUTE_UNUSED)
{
  /* Allow any kind of pointer mess.  */

  return true;
}


/* Implement `TARGET_CONVERT_TO_TYPE'.  */

static tree
avr_convert_to_type (tree type, tree expr)
{
  /* Print a diagnose for pointer conversion that changes the address
     space of the pointer target to a non-enclosing address space,
     provided -Waddr-space-convert is on.

     FIXME: Filter out cases where the target object is known to
            be located in the right memory, like in

                (const __flash*) PSTR ("text")

            Also try to distinguish between explicit casts requested by
            the user and implicit casts like

                void f (const __flash char*);

                void g (const char *p)
                {
                    f ((const __flash*) p);
                }

            under the assumption that an explicit casts means that the user
            knows what he is doing, e.g. interface with PSTR or old style
            code with progmem and pgm_read_xxx.
  */

  if (avr_warn_addr_space_convert
      && expr != error_mark_node
      && POINTER_TYPE_P (type)
      && POINTER_TYPE_P (TREE_TYPE (expr)))
    {
      addr_space_t as_old = TYPE_ADDR_SPACE (TREE_TYPE (TREE_TYPE (expr)));
      addr_space_t as_new = TYPE_ADDR_SPACE (TREE_TYPE (type));
        
      if (avr_log.progmem)
        avr_edump ("%?: type = %t\nexpr = %t\n\n", type, expr);

      if (as_new != ADDR_SPACE_MEMX
          && as_new != as_old)
        {
          location_t loc = EXPR_LOCATION (expr);
          const char *name_old = avr_addrspace[as_old].name;
          const char *name_new = avr_addrspace[as_new].name;

          warning (OPT_Waddr_space_convert,
                   "conversion from address space %qs to address space %qs",
                   ADDR_SPACE_GENERIC_P (as_old) ? "generic" : name_old,
                   ADDR_SPACE_GENERIC_P (as_new) ? "generic" : name_new);

          return fold_build1_loc (loc, ADDR_SPACE_CONVERT_EXPR, type, expr);
        }
    }

  return NULL_TREE;
}


/* Worker function for movmemhi expander.
   XOP[0]  Destination as MEM:BLK
   XOP[1]  Source      "     "
   XOP[2]  # Bytes to copy

   Return TRUE  if the expansion is accomplished.
   Return FALSE if the operand compination is not supported.  */

bool
avr_emit_movmemhi (rtx *xop)
{
  HOST_WIDE_INT count;
  enum machine_mode loop_mode;
  addr_space_t as = MEM_ADDR_SPACE (xop[1]);
  rtx loop_reg, addr1, a_src, a_dest, insn, xas;
  rtx a_hi8 = NULL_RTX;

  if (avr_mem_flash_p (xop[0]))
    return false;

  if (!CONST_INT_P (xop[2]))
    return false;

  count = INTVAL (xop[2]);
  if (count <= 0)
    return false;

  a_src  = XEXP (xop[1], 0);
  a_dest = XEXP (xop[0], 0);

  if (PSImode == GET_MODE (a_src))
    {
      gcc_assert (as == ADDR_SPACE_MEMX);

      loop_mode = (count < 0x100) ? QImode : HImode;
      loop_reg = gen_rtx_REG (loop_mode, 24);
      emit_move_insn (loop_reg, gen_int_mode (count, loop_mode));

      addr1 = simplify_gen_subreg (HImode, a_src, PSImode, 0);
      a_hi8 = simplify_gen_subreg (QImode, a_src, PSImode, 2);
    }
  else
    {
      int segment = avr_addrspace[as].segment;

      if (segment
          && avr_current_device->n_flash > 1)
        {
          a_hi8 = GEN_INT (segment);
          emit_move_insn (rampz_rtx, a_hi8 = copy_to_mode_reg (QImode, a_hi8));
        }
      else if (!ADDR_SPACE_GENERIC_P (as))
        {
          as = ADDR_SPACE_FLASH;
        }

      addr1 = a_src;

      loop_mode = (count <= 0x100) ? QImode : HImode;
      loop_reg = copy_to_mode_reg (loop_mode, gen_int_mode (count, loop_mode));
    }

  xas = GEN_INT (as);

  /* FIXME: Register allocator might come up with spill fails if it is left
        on its own.  Thus, we allocate the pointer registers by hand:
        Z = source address
        X = destination address  */

  emit_move_insn (lpm_addr_reg_rtx, addr1);
  emit_move_insn (gen_rtx_REG (HImode, REG_X), a_dest);

  /* FIXME: Register allocator does a bad job and might spill address
        register(s) inside the loop leading to additional move instruction
        to/from stack which could clobber tmp_reg.  Thus, do *not* emit
        load and store as separate insns.  Instead, we perform the copy
        by means of one monolithic insn.  */

  gcc_assert (TMP_REGNO == LPM_REGNO);

  if (as != ADDR_SPACE_MEMX)
    {
      /* Load instruction ([E]LPM or LD) is known at compile time:
         Do the copy-loop inline.  */

      rtx (*fun) (rtx, rtx, rtx)
        = QImode == loop_mode ? gen_movmem_qi : gen_movmem_hi;

      insn = fun (xas, loop_reg, loop_reg);
    }
  else
    {
      rtx (*fun) (rtx, rtx)
        = QImode == loop_mode ? gen_movmemx_qi : gen_movmemx_hi;

      emit_move_insn (gen_rtx_REG (QImode, 23), a_hi8);

      insn = fun (xas, GEN_INT (avr_addr.rampz));
    }

  set_mem_addr_space (SET_SRC (XVECEXP (insn, 0, 0)), as);
  emit_insn (insn);

  return true;
}


/* Print assembler for movmem_qi, movmem_hi insns...
       $0     : Address Space
       $1, $2 : Loop register
       Z      : Source address
       X      : Destination address
*/

const char*
avr_out_movmem (rtx insn ATTRIBUTE_UNUSED, rtx *op, int *plen)
{
  addr_space_t as = (addr_space_t) INTVAL (op[0]);
  enum machine_mode loop_mode = GET_MODE (op[1]);
  bool sbiw_p = test_hard_reg_class (ADDW_REGS, op[1]);
  rtx xop[3];

  if (plen)
    *plen = 0;

  xop[0] = op[0];
  xop[1] = op[1];
  xop[2] = tmp_reg_rtx;

  /* Loop label */

  avr_asm_len ("0:", xop, plen, 0);

  /* Load with post-increment */

  switch (as)
    {
    default:
      gcc_unreachable();

    case ADDR_SPACE_GENERIC:

      avr_asm_len ("ld %2,Z+", xop, plen, 1);
      break;

    case ADDR_SPACE_FLASH:

      if (AVR_HAVE_LPMX)
        avr_asm_len ("lpm %2,Z+", xop, plen, 1);
      else
        avr_asm_len ("lpm" CR_TAB
                     "adiw r30,1", xop, plen, 2);
      break;

    case ADDR_SPACE_FLASH1:
    case ADDR_SPACE_FLASH2:
    case ADDR_SPACE_FLASH3:
    case ADDR_SPACE_FLASH4:
    case ADDR_SPACE_FLASH5:

      if (AVR_HAVE_ELPMX)
        avr_asm_len ("elpm %2,Z+", xop, plen, 1);
      else
        avr_asm_len ("elpm" CR_TAB
                     "adiw r30,1", xop, plen, 2);
      break;
    }

  /* Store with post-increment */

  avr_asm_len ("st X+,%2", xop, plen, 1);

  /* Decrement loop-counter and set Z-flag */

  if (QImode == loop_mode)
    {
      avr_asm_len ("dec %1", xop, plen, 1);
    }
  else if (sbiw_p)
    {
      avr_asm_len ("sbiw %1,1", xop, plen, 1);
    }
  else
    {
      avr_asm_len ("subi %A1,1" CR_TAB
                   "sbci %B1,0", xop, plen, 2);
    }

  /* Loop until zero */

  return avr_asm_len ("brne 0b", xop, plen, 1);
}



/* Helper for __builtin_avr_delay_cycles */

static rtx
avr_mem_clobber (void)
{
  rtx mem = gen_rtx_MEM (BLKmode, gen_rtx_SCRATCH (Pmode));
  MEM_VOLATILE_P (mem) = 1;
  return mem;
}

static void
avr_expand_delay_cycles (rtx operands0)
{
  unsigned HOST_WIDE_INT cycles = UINTVAL (operands0) & GET_MODE_MASK (SImode);
  unsigned HOST_WIDE_INT cycles_used;
  unsigned HOST_WIDE_INT loop_count;

  if (IN_RANGE (cycles, 83886082, 0xFFFFFFFF))
    {
      loop_count = ((cycles - 9) / 6) + 1;
      cycles_used = ((loop_count - 1) * 6) + 9;
      emit_insn (gen_delay_cycles_4 (gen_int_mode (loop_count, SImode),
                                     avr_mem_clobber()));
      cycles -= cycles_used;
    }

  if (IN_RANGE (cycles, 262145, 83886081))
    {
      loop_count = ((cycles - 7) / 5) + 1;
      if (loop_count > 0xFFFFFF)
        loop_count = 0xFFFFFF;
      cycles_used = ((loop_count - 1) * 5) + 7;
      emit_insn (gen_delay_cycles_3 (gen_int_mode (loop_count, SImode),
                                     avr_mem_clobber()));
      cycles -= cycles_used;
    }

  if (IN_RANGE (cycles, 768, 262144))
    {
      loop_count = ((cycles - 5) / 4) + 1;
      if (loop_count > 0xFFFF)
        loop_count = 0xFFFF;
      cycles_used = ((loop_count - 1) * 4) + 5;
      emit_insn (gen_delay_cycles_2 (gen_int_mode (loop_count, HImode),
                                     avr_mem_clobber()));
      cycles -= cycles_used;
    }

  if (IN_RANGE (cycles, 6, 767))
    {
      loop_count = cycles / 3;
      if (loop_count > 255)
        loop_count = 255;
      cycles_used = loop_count * 3;
      emit_insn (gen_delay_cycles_1 (gen_int_mode (loop_count, QImode),
                                     avr_mem_clobber()));
      cycles -= cycles_used;
      }

  while (cycles >= 2)
    {
      emit_insn (gen_nopv (GEN_INT(2)));
      cycles -= 2;
    }

  if (cycles == 1)
    {
      emit_insn (gen_nopv (GEN_INT(1)));
      cycles--;
    }
}


/* Compute the image of x under f, i.e. perform   x --> f(x)    */

static int
avr_map (unsigned int f, int x)
{
  return x < 8 ? (f >> (4 * x)) & 0xf : 0;
}


/* Return some metrics of map A.  */

enum
  {
    /* Number of fixed points in { 0 ... 7 } */
    MAP_FIXED_0_7,

    /* Size of preimage of non-fixed points in { 0 ... 7 } */
    MAP_NONFIXED_0_7,

    /* Mask representing the fixed points in { 0 ... 7 } */
    MAP_MASK_FIXED_0_7,

    /* Size of the preimage of { 0 ... 7 } */
    MAP_PREIMAGE_0_7,

    /* Mask that represents the preimage of { f } */
    MAP_MASK_PREIMAGE_F
  };

static unsigned
avr_map_metric (unsigned int a, int mode)
{
  unsigned i, metric = 0;

  for (i = 0; i < 8; i++)
    {
      unsigned ai = avr_map (a, i);

      if (mode == MAP_FIXED_0_7)
        metric += ai == i;
      else if (mode == MAP_NONFIXED_0_7)
        metric += ai < 8 && ai != i;
      else if (mode == MAP_MASK_FIXED_0_7)
        metric |= ((unsigned) (ai == i)) << i;
      else if (mode == MAP_PREIMAGE_0_7)
        metric += ai < 8;
      else if (mode == MAP_MASK_PREIMAGE_F)
        metric |= ((unsigned) (ai == 0xf)) << i;
      else
        gcc_unreachable();
    }

  return metric;
}


/* Return true if IVAL has a 0xf in its hexadecimal representation
   and false, otherwise.  Only nibbles 0..7 are taken into account.
   Used as constraint helper for C0f and Cxf.  */

bool
avr_has_nibble_0xf (rtx ival)
{
  unsigned int map = UINTVAL (ival) & GET_MODE_MASK (SImode);
  return 0 != avr_map_metric (map, MAP_MASK_PREIMAGE_F);
}


/* We have a set of bits that are mapped by a function F.
   Try to decompose F by means of a second function G so that

      F = F o G^-1 o G

   and

      cost (F o G^-1) + cost (G)  <  cost (F)

   Example:  Suppose builtin insert_bits supplies us with the map
   F = 0x3210ffff.  Instead of doing 4 bit insertions to get the high
   nibble of the result, we can just as well rotate the bits before inserting
   them and use the map 0x7654ffff which is cheaper than the original map.
   For this example G = G^-1 = 0x32107654 and F o G^-1 = 0x7654ffff.  */

typedef struct
{
  /* tree code of binary function G */
  enum tree_code code;

  /* The constant second argument of G */
  int arg;

  /* G^-1, the inverse of G (*, arg) */
  unsigned ginv;

  /* The cost of appplying G (*, arg) */
  int cost;

  /* The composition F o G^-1 (*, arg) for some function F */
  unsigned int map;

  /* For debug purpose only */
  const char *str;
} avr_map_op_t;

static const avr_map_op_t avr_map_op[] =
  {
    { LROTATE_EXPR, 0, 0x76543210, 0, 0, "id" },
    { LROTATE_EXPR, 1, 0x07654321, 2, 0, "<<<" },
    { LROTATE_EXPR, 2, 0x10765432, 4, 0, "<<<" },
    { LROTATE_EXPR, 3, 0x21076543, 4, 0, "<<<" },
    { LROTATE_EXPR, 4, 0x32107654, 1, 0, "<<<" },
    { LROTATE_EXPR, 5, 0x43210765, 3, 0, "<<<" },
    { LROTATE_EXPR, 6, 0x54321076, 5, 0, "<<<" },
    { LROTATE_EXPR, 7, 0x65432107, 3, 0, "<<<" },
    { RSHIFT_EXPR, 1, 0x6543210c, 1, 0, ">>" },
    { RSHIFT_EXPR, 1, 0x7543210c, 1, 0, ">>" },
    { RSHIFT_EXPR, 2, 0x543210cc, 2, 0, ">>" },
    { RSHIFT_EXPR, 2, 0x643210cc, 2, 0, ">>" },
    { RSHIFT_EXPR, 2, 0x743210cc, 2, 0, ">>" },
    { LSHIFT_EXPR, 1, 0xc7654321, 1, 0, "<<" },
    { LSHIFT_EXPR, 2, 0xcc765432, 2, 0, "<<" }
  };


/* Try to decompose F as F = (F o G^-1) o G as described above.
   The result is a struct representing F o G^-1 and G.
   If result.cost < 0 then such a decomposition does not exist.  */

static avr_map_op_t
avr_map_decompose (unsigned int f, const avr_map_op_t *g, bool val_const_p)
{
  int i;
  bool val_used_p = 0 != avr_map_metric (f, MAP_MASK_PREIMAGE_F);
  avr_map_op_t f_ginv = *g;
  unsigned int ginv = g->ginv;

  f_ginv.cost = -1;

  /* Step 1:  Computing F o G^-1  */

  for (i = 7; i >= 0; i--)
    {
      int x = avr_map (f, i);

      if (x <= 7)
        {
          x = avr_map (ginv, x);

          /* The bit is no element of the image of G: no avail (cost = -1)  */

          if (x > 7)
            return f_ginv;
        }

      f_ginv.map = (f_ginv.map << 4) + x;
    }

  /* Step 2:  Compute the cost of the operations.
     The overall cost of doing an operation prior to the insertion is
      the cost of the insertion plus the cost of the operation.  */

  /* Step 2a:  Compute cost of F o G^-1  */

  if (0 == avr_map_metric (f_ginv.map, MAP_NONFIXED_0_7))
    {
      /* The mapping consists only of fixed points and can be folded
         to AND/OR logic in the remainder.  Reasonable cost is 3. */

      f_ginv.cost = 2 + (val_used_p && !val_const_p);
    }
  else
    {
      rtx xop[4];

      /* Get the cost of the insn by calling the output worker with some
         fake values.  Mimic effect of reloading xop[3]: Unused operands
         are mapped to 0 and used operands are reloaded to xop[0].  */

      xop[0] = all_regs_rtx[24];
      xop[1] = gen_int_mode (f_ginv.map, SImode);
      xop[2] = all_regs_rtx[25];
      xop[3] = val_used_p ? xop[0] : const0_rtx;

      avr_out_insert_bits (xop, &f_ginv.cost);

      f_ginv.cost += val_const_p && val_used_p ? 1 : 0;
    }

  /* Step 2b:  Add cost of G  */

  f_ginv.cost += g->cost;

  if (avr_log.builtin)
    avr_edump (" %s%d=%d", g->str, g->arg, f_ginv.cost);

  return f_ginv;
}


/* Insert bits from XOP[1] into XOP[0] according to MAP.
   XOP[0] and XOP[1] don't overlap.
   If FIXP_P = true:  Move all bits according to MAP using BLD/BST sequences.
   If FIXP_P = false: Just move the bit if its position in the destination
   is different to its source position.  */

static void
avr_move_bits (rtx *xop, unsigned int map, bool fixp_p, int *plen)
{
  int bit_dest, b;

  /* T-flag contains this bit of the source, i.e. of XOP[1]  */
  int t_bit_src = -1;

  /* We order the operations according to the requested source bit b.  */

  for (b = 0; b < 8; b++)
    for (bit_dest = 0; bit_dest < 8; bit_dest++)
      {
        int bit_src = avr_map (map, bit_dest);

        if (b != bit_src
            || bit_src >= 8
            /* Same position: No need to copy as requested by FIXP_P.  */
            || (bit_dest == bit_src && !fixp_p))
          continue;

        if (t_bit_src != bit_src)
          {
            /* Source bit is not yet in T: Store it to T.  */

            t_bit_src = bit_src;

            xop[3] = GEN_INT (bit_src);
            avr_asm_len ("bst %T1%T3", xop, plen, 1);
          }

        /* Load destination bit with T.  */

        xop[3] = GEN_INT (bit_dest);
        avr_asm_len ("bld %T0%T3", xop, plen, 1);
      }
}


/* PLEN == 0: Print assembler code for `insert_bits'.
   PLEN != 0: Compute code length in bytes.

   OP[0]:  Result
   OP[1]:  The mapping composed of nibbles. If nibble no. N is
           0:   Bit N of result is copied from bit OP[2].0
           ...  ...
           7:   Bit N of result is copied from bit OP[2].7
           0xf: Bit N of result is copied from bit OP[3].N
   OP[2]:  Bits to be inserted
   OP[3]:  Target value  */

const char*
avr_out_insert_bits (rtx *op, int *plen)
{
  unsigned int map = UINTVAL (op[1]) & GET_MODE_MASK (SImode);
  unsigned mask_fixed;
  bool fixp_p = true;
  rtx xop[4];

  xop[0] = op[0];
  xop[1] = op[2];
  xop[2] = op[3];

  gcc_assert (REG_P (xop[2]) || CONST_INT_P (xop[2]));

  if (plen)
    *plen = 0;
  else if (flag_print_asm_name)
    fprintf (asm_out_file, ASM_COMMENT_START "map = 0x%08x\n", map);

  /* If MAP has fixed points it might be better to initialize the result
     with the bits to be inserted instead of moving all bits by hand.  */

  mask_fixed = avr_map_metric (map, MAP_MASK_FIXED_0_7);

  if (REGNO (xop[0]) == REGNO (xop[1]))
    {
      /* Avoid early-clobber conflicts */

      avr_asm_len ("mov __tmp_reg__,%1", xop, plen, 1);
      xop[1] = tmp_reg_rtx;
      fixp_p = false;
    }

  if (avr_map_metric (map, MAP_MASK_PREIMAGE_F))
    {
      /* XOP[2] is used and reloaded to XOP[0] already */

      int n_fix = 0, n_nofix = 0;

      gcc_assert (REG_P (xop[2]));

      /* Get the code size of the bit insertions; once with all bits
         moved and once with fixed points omitted.  */

      avr_move_bits (xop, map, true, &n_fix);
      avr_move_bits (xop, map, false, &n_nofix);

      if (fixp_p && n_fix - n_nofix > 3)
        {
          xop[3] = gen_int_mode (~mask_fixed, QImode);

          avr_asm_len ("eor %0,%1"   CR_TAB
                       "andi %0,%3"  CR_TAB
                       "eor %0,%1", xop, plen, 3);
          fixp_p = false;
        }
    }
  else
    {
      /* XOP[2] is unused */

      if (fixp_p && mask_fixed)
        {
          avr_asm_len ("mov %0,%1", xop, plen, 1);
          fixp_p = false;
        }
    }

  /* Move/insert remaining bits.  */

  avr_move_bits (xop, map, fixp_p, plen);

  return "";
}


/* IDs for all the AVR builtins.  */

enum avr_builtin_id
  {
#define DEF_BUILTIN(NAME, N_ARGS, TYPE, CODE, LIBNAME)  \
    AVR_BUILTIN_ ## NAME,
#include "builtins.def"
#undef DEF_BUILTIN

    AVR_BUILTIN_COUNT
  };

struct GTY(()) avr_builtin_description
{
  enum insn_code icode;
  int n_args;
  tree fndecl;
};


/* Notice that avr_bdesc[] and avr_builtin_id are initialized in such a way
   that a built-in's ID can be used to access the built-in by means of
   avr_bdesc[ID]  */

static GTY(()) struct avr_builtin_description
avr_bdesc[AVR_BUILTIN_COUNT] =
  {
#define DEF_BUILTIN(NAME, N_ARGS, TYPE, ICODE, LIBNAME)         \
    { (enum insn_code) CODE_FOR_ ## ICODE, N_ARGS, NULL_TREE },
#include "builtins.def"
#undef DEF_BUILTIN
  };


/* Implement `TARGET_BUILTIN_DECL'.  */

static tree
avr_builtin_decl (unsigned id, bool initialize_p ATTRIBUTE_UNUSED)
{
  if (id < AVR_BUILTIN_COUNT)
    return avr_bdesc[id].fndecl;

  return error_mark_node;
}


static void
avr_init_builtin_int24 (void)
{
  tree int24_type  = make_signed_type (GET_MODE_BITSIZE (PSImode));
  tree uint24_type = make_unsigned_type (GET_MODE_BITSIZE (PSImode));

  lang_hooks.types.register_builtin_type (int24_type, "__int24");
  lang_hooks.types.register_builtin_type (uint24_type, "__uint24");
}


/* Implement `TARGET_INIT_BUILTINS' */
/* Set up all builtin functions for this target.  */

static void
avr_init_builtins (void)
{
  tree void_ftype_void
    = build_function_type_list (void_type_node, NULL_TREE);
  tree uchar_ftype_uchar
    = build_function_type_list (unsigned_char_type_node,
                                unsigned_char_type_node,
                                NULL_TREE);
  tree uint_ftype_uchar_uchar
    = build_function_type_list (unsigned_type_node,
                                unsigned_char_type_node,
                                unsigned_char_type_node,
                                NULL_TREE);
  tree int_ftype_char_char
    = build_function_type_list (integer_type_node,
                                char_type_node,
                                char_type_node,
                                NULL_TREE);
  tree int_ftype_char_uchar
    = build_function_type_list (integer_type_node,
                                char_type_node,
                                unsigned_char_type_node,
                                NULL_TREE);
  tree void_ftype_ulong
    = build_function_type_list (void_type_node,
                                long_unsigned_type_node,
                                NULL_TREE);

  tree uchar_ftype_ulong_uchar_uchar
    = build_function_type_list (unsigned_char_type_node,
                                long_unsigned_type_node,
                                unsigned_char_type_node,
                                unsigned_char_type_node,
                                NULL_TREE);

  tree const_memx_void_node
    = build_qualified_type (void_type_node,
                            TYPE_QUAL_CONST
                            | ENCODE_QUAL_ADDR_SPACE (ADDR_SPACE_MEMX));

  tree const_memx_ptr_type_node
    = build_pointer_type_for_mode (const_memx_void_node, PSImode, false);

  tree char_ftype_const_memx_ptr
    = build_function_type_list (char_type_node,
                                const_memx_ptr_type_node,
                                NULL);

#define ITYP(T)                                                         \
  lang_hooks.types.type_for_size (TYPE_PRECISION (T), TYPE_UNSIGNED (T))
  
#define FX_FTYPE_FX(fx)                                                 \
  tree fx##r_ftype_##fx##r                                              \
    = build_function_type_list (node_##fx##r, node_##fx##r, NULL);      \
  tree fx##k_ftype_##fx##k                                              \
    = build_function_type_list (node_##fx##k, node_##fx##k, NULL)

#define FX_FTYPE_FX_INT(fx)                                             \
  tree fx##r_ftype_##fx##r_int                                          \
    = build_function_type_list (node_##fx##r, node_##fx##r,             \
                                integer_type_node, NULL);               \
  tree fx##k_ftype_##fx##k_int                                          \
    = build_function_type_list (node_##fx##k, node_##fx##k,             \
                                integer_type_node, NULL)
  
#define INT_FTYPE_FX(fx)                                                \
  tree int_ftype_##fx##r                                                \
    = build_function_type_list (integer_type_node, node_##fx##r, NULL); \
  tree int_ftype_##fx##k                                                \
    = build_function_type_list (integer_type_node, node_##fx##k, NULL)

#define INTX_FTYPE_FX(fx)                                               \
  tree int##fx##r_ftype_##fx##r                                         \
    = build_function_type_list (ITYP (node_##fx##r), node_##fx##r, NULL); \
  tree int##fx##k_ftype_##fx##k                                         \
    = build_function_type_list (ITYP (node_##fx##k), node_##fx##k, NULL)

#define FX_FTYPE_INTX(fx)                                               \
  tree fx##r_ftype_int##fx##r                                           \
    = build_function_type_list (node_##fx##r, ITYP (node_##fx##r), NULL); \
  tree fx##k_ftype_int##fx##k                                           \
    = build_function_type_list (node_##fx##k, ITYP (node_##fx##k), NULL)

  tree node_hr = short_fract_type_node;
  tree node_nr = fract_type_node;
  tree node_lr = long_fract_type_node;
  tree node_llr = long_long_fract_type_node;

  tree node_uhr = unsigned_short_fract_type_node;
  tree node_unr = unsigned_fract_type_node;
  tree node_ulr = unsigned_long_fract_type_node;
  tree node_ullr = unsigned_long_long_fract_type_node;

  tree node_hk = short_accum_type_node;
  tree node_nk = accum_type_node;
  tree node_lk = long_accum_type_node;
  tree node_llk = long_long_accum_type_node;

  tree node_uhk = unsigned_short_accum_type_node;
  tree node_unk = unsigned_accum_type_node;
  tree node_ulk = unsigned_long_accum_type_node;
  tree node_ullk = unsigned_long_long_accum_type_node;


  /* For absfx builtins.  */

  FX_FTYPE_FX (h);
  FX_FTYPE_FX (n);
  FX_FTYPE_FX (l);
  FX_FTYPE_FX (ll);

  /* For roundfx builtins.  */

  FX_FTYPE_FX_INT (h);
  FX_FTYPE_FX_INT (n);
  FX_FTYPE_FX_INT (l);
  FX_FTYPE_FX_INT (ll);

  FX_FTYPE_FX_INT (uh);
  FX_FTYPE_FX_INT (un);
  FX_FTYPE_FX_INT (ul);
  FX_FTYPE_FX_INT (ull);

  /* For countlsfx builtins.  */

  INT_FTYPE_FX (h);
  INT_FTYPE_FX (n);
  INT_FTYPE_FX (l);
  INT_FTYPE_FX (ll);

  INT_FTYPE_FX (uh);
  INT_FTYPE_FX (un);
  INT_FTYPE_FX (ul);
  INT_FTYPE_FX (ull);

  /* For bitsfx builtins.  */

  INTX_FTYPE_FX (h);
  INTX_FTYPE_FX (n);
  INTX_FTYPE_FX (l);
  INTX_FTYPE_FX (ll);

  INTX_FTYPE_FX (uh);
  INTX_FTYPE_FX (un);
  INTX_FTYPE_FX (ul);
  INTX_FTYPE_FX (ull);

  /* For fxbits builtins.  */

  FX_FTYPE_INTX (h);
  FX_FTYPE_INTX (n);
  FX_FTYPE_INTX (l);
  FX_FTYPE_INTX (ll);

  FX_FTYPE_INTX (uh);
  FX_FTYPE_INTX (un);
  FX_FTYPE_INTX (ul);
  FX_FTYPE_INTX (ull);


#define DEF_BUILTIN(NAME, N_ARGS, TYPE, CODE, LIBNAME)                  \
  {                                                                     \
    int id = AVR_BUILTIN_ ## NAME;                                      \
    const char *Name = "__builtin_avr_" #NAME;                          \
    char *name = (char*) alloca (1 + strlen (Name));                    \
                                                                        \
    gcc_assert (id < AVR_BUILTIN_COUNT);                                \
    avr_bdesc[id].fndecl                                                \
      = add_builtin_function (avr_tolower (name, Name), TYPE, id,       \
                              BUILT_IN_MD, LIBNAME, NULL_TREE);         \
  }
#include "builtins.def"
#undef DEF_BUILTIN

  avr_init_builtin_int24 ();
}


/* Subroutine of avr_expand_builtin to expand vanilla builtins
   with non-void result and 1 ... 3 arguments.  */

static rtx
avr_default_expand_builtin (enum insn_code icode, tree exp, rtx target)
{
  rtx pat, xop[3];
  int n, n_args = call_expr_nargs (exp);
  enum machine_mode tmode = insn_data[icode].operand[0].mode;

  gcc_assert (n_args >= 1 && n_args <= 3);

  if (target == NULL_RTX
      || GET_MODE (target) != tmode
      || !insn_data[icode].operand[0].predicate (target, tmode))
    {
      target = gen_reg_rtx (tmode);
    }

  for (n = 0; n < n_args; n++)
    {
      tree arg = CALL_EXPR_ARG (exp, n);
      rtx op = expand_expr (arg, NULL_RTX, VOIDmode, EXPAND_NORMAL);
      enum machine_mode opmode = GET_MODE (op);
      enum machine_mode mode = insn_data[icode].operand[n+1].mode;

      if ((opmode == SImode || opmode == VOIDmode) && mode == HImode)
        {
          opmode = HImode;
          op = gen_lowpart (HImode, op);
        }

      /* In case the insn wants input operands in modes different from
         the result, abort.  */

      gcc_assert (opmode == mode || opmode == VOIDmode);

      if (!insn_data[icode].operand[n+1].predicate (op, mode))
        op = copy_to_mode_reg (mode, op);

      xop[n] = op;
    }

  switch (n_args)
    {
    case 1: pat = GEN_FCN (icode) (target, xop[0]); break;
    case 2: pat = GEN_FCN (icode) (target, xop[0], xop[1]); break;
    case 3: pat = GEN_FCN (icode) (target, xop[0], xop[1], xop[2]); break;

    default:
      gcc_unreachable();
    }

  if (pat == NULL_RTX)
    return NULL_RTX;

  emit_insn (pat);

  return target;
}


/* Implement `TARGET_EXPAND_BUILTIN'.  */
/* Expand an expression EXP that calls a built-in function,
   with result going to TARGET if that's convenient
   (and in mode MODE if that's convenient).
   SUBTARGET may be used as the target for computing one of EXP's operands.
   IGNORE is nonzero if the value is to be ignored.  */

static rtx
avr_expand_builtin (tree exp, rtx target,
                    rtx subtarget ATTRIBUTE_UNUSED,
                    enum machine_mode mode ATTRIBUTE_UNUSED,
                    int ignore)
{
  tree fndecl = TREE_OPERAND (CALL_EXPR_FN (exp), 0);
  const char *bname = IDENTIFIER_POINTER (DECL_NAME (fndecl));
  unsigned int id = DECL_FUNCTION_CODE (fndecl);
  const struct avr_builtin_description *d = &avr_bdesc[id];
  tree arg0;
  rtx op0;

  gcc_assert (id < AVR_BUILTIN_COUNT);

  switch (id)
    {
    case AVR_BUILTIN_NOP:
      emit_insn (gen_nopv (GEN_INT(1)));
      return 0;

    case AVR_BUILTIN_DELAY_CYCLES:
      {
        arg0 = CALL_EXPR_ARG (exp, 0);
        op0 = expand_expr (arg0, NULL_RTX, VOIDmode, EXPAND_NORMAL);

        if (!CONST_INT_P (op0))
          error ("%s expects a compile time integer constant", bname);
        else
          avr_expand_delay_cycles (op0);

        return NULL_RTX;
      }

    case AVR_BUILTIN_INSERT_BITS:
      {
        arg0 = CALL_EXPR_ARG (exp, 0);
        op0 = expand_expr (arg0, NULL_RTX, VOIDmode, EXPAND_NORMAL);

        if (!CONST_INT_P (op0))
          {
            error ("%s expects a compile time long integer constant"
                   " as first argument", bname);
            return target;
          }

        break;
      }

    case AVR_BUILTIN_ROUNDHR:   case AVR_BUILTIN_ROUNDUHR:
    case AVR_BUILTIN_ROUNDR:    case AVR_BUILTIN_ROUNDUR:
    case AVR_BUILTIN_ROUNDLR:   case AVR_BUILTIN_ROUNDULR:
    case AVR_BUILTIN_ROUNDLLR:  case AVR_BUILTIN_ROUNDULLR:

    case AVR_BUILTIN_ROUNDHK:   case AVR_BUILTIN_ROUNDUHK:
    case AVR_BUILTIN_ROUNDK:    case AVR_BUILTIN_ROUNDUK:
    case AVR_BUILTIN_ROUNDLK:   case AVR_BUILTIN_ROUNDULK:
    case AVR_BUILTIN_ROUNDLLK:  case AVR_BUILTIN_ROUNDULLK:

      /* Warn about odd rounding.  Rounding points >= FBIT will have
         no effect.  */
      
      if (TREE_CODE (CALL_EXPR_ARG (exp, 1)) != INTEGER_CST)
        break;

      int rbit = (int) TREE_INT_CST_LOW (CALL_EXPR_ARG (exp, 1));

      if (rbit >= (int) GET_MODE_FBIT (mode))
        {
          warning (OPT_Wextra, "rounding to %d bits has no effect for "
                   "fixed-point value with %d fractional bits",
                   rbit, GET_MODE_FBIT (mode));

          return expand_expr (CALL_EXPR_ARG (exp, 0), NULL_RTX, mode,
                              EXPAND_NORMAL);
        }
      else if (rbit <= - (int) GET_MODE_IBIT (mode))
        {
          warning (0, "rounding result will always be 0");
          return CONST0_RTX (mode);
        }

      /* The rounding points RP satisfies now:  -IBIT < RP < FBIT.

         TR 18037 only specifies results for  RP > 0.  However, the
         remaining cases of  -IBIT < RP <= 0  can easily be supported
         without any additional overhead.  */

      break; /* round */
    }

  /* No fold found and no insn:  Call support function from libgcc.  */

  if (d->icode == CODE_FOR_nothing
      && DECL_ASSEMBLER_NAME (get_callee_fndecl (exp)) != NULL_TREE)
    {
      return expand_call (exp, target, ignore);
    }

  /* No special treatment needed: vanilla expand.  */

  gcc_assert (d->icode != CODE_FOR_nothing);
  gcc_assert (d->n_args == call_expr_nargs (exp));

  if (d->n_args == 0)
    {
      emit_insn ((GEN_FCN (d->icode)) (target));
      return NULL_RTX;
    }

  return avr_default_expand_builtin (d->icode, exp, target);
}


/* Helper for `avr_fold_builtin' that folds  absfx (FIXED_CST).  */

static tree
avr_fold_absfx (tree tval)
{
  if (FIXED_CST != TREE_CODE (tval))
    return NULL_TREE;

  /* Our fixed-points have no padding:  Use double_int payload directly.  */

  FIXED_VALUE_TYPE fval = TREE_FIXED_CST (tval);
  unsigned int bits = GET_MODE_BITSIZE (fval.mode);
  double_int ival = fval.data.sext (bits);

  if (!ival.is_negative())
    return tval;

  /* ISO/IEC TR 18037, 7.18a.6.2:  The absfx functions are saturating.  */

  fval.data = (ival == double_int::min_value (bits, false).sext (bits))
    ? double_int::max_value (bits, false)
    : -ival;

  return build_fixed (TREE_TYPE (tval), fval);
}


/* Implement `TARGET_FOLD_BUILTIN'.  */

static tree
avr_fold_builtin (tree fndecl, int n_args ATTRIBUTE_UNUSED, tree *arg,
                  bool ignore ATTRIBUTE_UNUSED)
{
  unsigned int fcode = DECL_FUNCTION_CODE (fndecl);
  tree val_type = TREE_TYPE (TREE_TYPE (fndecl));

  if (!optimize)
    return NULL_TREE;

  switch (fcode)
    {
    default:
      break;

    case AVR_BUILTIN_SWAP:
      {
        return fold_build2 (LROTATE_EXPR, val_type, arg[0],
                            build_int_cst (val_type, 4));
      }

    case AVR_BUILTIN_ABSHR:
    case AVR_BUILTIN_ABSR:
    case AVR_BUILTIN_ABSLR:
    case AVR_BUILTIN_ABSLLR:

    case AVR_BUILTIN_ABSHK:
    case AVR_BUILTIN_ABSK:
    case AVR_BUILTIN_ABSLK:
    case AVR_BUILTIN_ABSLLK:
      /* GCC is not good with folding ABS for fixed-point.  Do it by hand.  */

      return avr_fold_absfx (arg[0]);

    case AVR_BUILTIN_BITSHR:    case AVR_BUILTIN_HRBITS:
    case AVR_BUILTIN_BITSHK:    case AVR_BUILTIN_HKBITS:
    case AVR_BUILTIN_BITSUHR:   case AVR_BUILTIN_UHRBITS:
    case AVR_BUILTIN_BITSUHK:   case AVR_BUILTIN_UHKBITS:

    case AVR_BUILTIN_BITSR:     case AVR_BUILTIN_RBITS:
    case AVR_BUILTIN_BITSK:     case AVR_BUILTIN_KBITS:
    case AVR_BUILTIN_BITSUR:    case AVR_BUILTIN_URBITS:
    case AVR_BUILTIN_BITSUK:    case AVR_BUILTIN_UKBITS:

    case AVR_BUILTIN_BITSLR:    case AVR_BUILTIN_LRBITS:
    case AVR_BUILTIN_BITSLK:    case AVR_BUILTIN_LKBITS:
    case AVR_BUILTIN_BITSULR:   case AVR_BUILTIN_ULRBITS:
    case AVR_BUILTIN_BITSULK:   case AVR_BUILTIN_ULKBITS:

    case AVR_BUILTIN_BITSLLR:   case AVR_BUILTIN_LLRBITS:
    case AVR_BUILTIN_BITSLLK:   case AVR_BUILTIN_LLKBITS:
    case AVR_BUILTIN_BITSULLR:  case AVR_BUILTIN_ULLRBITS:
    case AVR_BUILTIN_BITSULLK:  case AVR_BUILTIN_ULLKBITS:

      gcc_assert (TYPE_PRECISION (val_type)
                  == TYPE_PRECISION (TREE_TYPE (arg[0])));

      return build1 (VIEW_CONVERT_EXPR, val_type, arg[0]);

    case AVR_BUILTIN_INSERT_BITS:
      {
        tree tbits = arg[1];
        tree tval = arg[2];
        tree tmap;
        tree map_type = TREE_VALUE (TYPE_ARG_TYPES (TREE_TYPE (fndecl)));
        unsigned int map;
        bool changed = false;
        unsigned i;
        avr_map_op_t best_g;

        if (TREE_CODE (arg[0]) != INTEGER_CST)
          {
            /* No constant as first argument: Don't fold this and run into
               error in avr_expand_builtin.  */

            break;
          }

        tmap = double_int_to_tree (map_type, tree_to_double_int (arg[0]));
        map = TREE_INT_CST_LOW (tmap);

        if (TREE_CODE (tval) != INTEGER_CST
            && 0 == avr_map_metric (map, MAP_MASK_PREIMAGE_F))
          {
            /* There are no F in the map, i.e. 3rd operand is unused.
               Replace that argument with some constant to render
               respective input unused.  */

            tval = build_int_cst (val_type, 0);
            changed = true;
          }

        if (TREE_CODE (tbits) != INTEGER_CST
            && 0 == avr_map_metric (map, MAP_PREIMAGE_0_7))
          {
            /* Similar for the bits to be inserted. If they are unused,
               we can just as well pass 0.  */

            tbits = build_int_cst (val_type, 0);
          }

        if (TREE_CODE (tbits) == INTEGER_CST)
          {
            /* Inserting bits known at compile time is easy and can be
               performed by AND and OR with appropriate masks.  */

            int bits = TREE_INT_CST_LOW (tbits);
            int mask_ior = 0, mask_and = 0xff;

            for (i = 0; i < 8; i++)
              {
                int mi = avr_map (map, i);

                if (mi < 8)
                  {
                    if (bits & (1 << mi))     mask_ior |=  (1 << i);
                    else                      mask_and &= ~(1 << i);
                  }
              }

            tval = fold_build2 (BIT_IOR_EXPR, val_type, tval,
                                build_int_cst (val_type, mask_ior));
            return fold_build2 (BIT_AND_EXPR, val_type, tval,
                                build_int_cst (val_type, mask_and));
          }

        if (changed)
          return build_call_expr (fndecl, 3, tmap, tbits, tval);

        /* If bits don't change their position we can use vanilla logic
           to merge the two arguments.  */

        if (0 == avr_map_metric (map, MAP_NONFIXED_0_7))
          {
            int mask_f = avr_map_metric (map, MAP_MASK_PREIMAGE_F);
            tree tres, tmask = build_int_cst (val_type, mask_f ^ 0xff);

            tres = fold_build2 (BIT_XOR_EXPR, val_type, tbits, tval);
            tres = fold_build2 (BIT_AND_EXPR, val_type, tres, tmask);
            return fold_build2 (BIT_XOR_EXPR, val_type, tres, tval);
          }

        /* Try to decomposing map to reduce overall cost.  */

        if (avr_log.builtin)
          avr_edump ("\n%?: %x\n%?: ROL cost: ", map);

        best_g = avr_map_op[0];
        best_g.cost = 1000;

        for (i = 0; i < sizeof (avr_map_op) / sizeof (*avr_map_op); i++)
          {
            avr_map_op_t g
              = avr_map_decompose (map, avr_map_op + i,
                                   TREE_CODE (tval) == INTEGER_CST);

            if (g.cost >= 0 && g.cost < best_g.cost)
              best_g = g;
          }

        if (avr_log.builtin)
          avr_edump ("\n");

        if (best_g.arg == 0)
          /* No optimization found */
          break;

        /* Apply operation G to the 2nd argument.  */

        if (avr_log.builtin)
          avr_edump ("%?: using OP(%s%d, %x) cost %d\n",
                     best_g.str, best_g.arg, best_g.map, best_g.cost);

        /* Do right-shifts arithmetically: They copy the MSB instead of
           shifting in a non-usable value (0) as with logic right-shift.  */

        tbits = fold_convert (signed_char_type_node, tbits);
        tbits = fold_build2 (best_g.code, signed_char_type_node, tbits,
                             build_int_cst (val_type, best_g.arg));
        tbits = fold_convert (val_type, tbits);

        /* Use map o G^-1 instead of original map to undo the effect of G.  */

        tmap = double_int_to_tree (map_type,
				   double_int::from_uhwi (best_g.map));

        return build_call_expr (fndecl, 3, tmap, tbits, tval);
      } /* AVR_BUILTIN_INSERT_BITS */
    }

  return NULL_TREE;
}



/* Initialize the GCC target structure.  */

#undef  TARGET_ASM_ALIGNED_HI_OP
#define TARGET_ASM_ALIGNED_HI_OP "\t.word\t"
#undef  TARGET_ASM_ALIGNED_SI_OP
#define TARGET_ASM_ALIGNED_SI_OP "\t.long\t"
#undef  TARGET_ASM_UNALIGNED_HI_OP
#define TARGET_ASM_UNALIGNED_HI_OP "\t.word\t"
#undef  TARGET_ASM_UNALIGNED_SI_OP
#define TARGET_ASM_UNALIGNED_SI_OP "\t.long\t"
#undef  TARGET_ASM_INTEGER
#define TARGET_ASM_INTEGER avr_assemble_integer
#undef  TARGET_ASM_FILE_START
#define TARGET_ASM_FILE_START avr_file_start
#undef  TARGET_ASM_FILE_END
#define TARGET_ASM_FILE_END avr_file_end

#undef  TARGET_ASM_FUNCTION_END_PROLOGUE
#define TARGET_ASM_FUNCTION_END_PROLOGUE avr_asm_function_end_prologue
#undef  TARGET_ASM_FUNCTION_BEGIN_EPILOGUE
#define TARGET_ASM_FUNCTION_BEGIN_EPILOGUE avr_asm_function_begin_epilogue

#undef  TARGET_FUNCTION_VALUE
#define TARGET_FUNCTION_VALUE avr_function_value
#undef  TARGET_LIBCALL_VALUE
#define TARGET_LIBCALL_VALUE avr_libcall_value
#undef  TARGET_FUNCTION_VALUE_REGNO_P
#define TARGET_FUNCTION_VALUE_REGNO_P avr_function_value_regno_p

#undef  TARGET_ATTRIBUTE_TABLE
#define TARGET_ATTRIBUTE_TABLE avr_attribute_table
#undef  TARGET_INSERT_ATTRIBUTES
#define TARGET_INSERT_ATTRIBUTES avr_insert_attributes
#undef  TARGET_SECTION_TYPE_FLAGS
#define TARGET_SECTION_TYPE_FLAGS avr_section_type_flags

#undef  TARGET_ASM_NAMED_SECTION
#define TARGET_ASM_NAMED_SECTION avr_asm_named_section
#undef  TARGET_ASM_INIT_SECTIONS
#define TARGET_ASM_INIT_SECTIONS avr_asm_init_sections
#undef  TARGET_ENCODE_SECTION_INFO
#define TARGET_ENCODE_SECTION_INFO avr_encode_section_info
#undef  TARGET_ASM_SELECT_SECTION
#define TARGET_ASM_SELECT_SECTION avr_asm_select_section

#undef  TARGET_REGISTER_MOVE_COST
#define TARGET_REGISTER_MOVE_COST avr_register_move_cost
#undef  TARGET_MEMORY_MOVE_COST
#define TARGET_MEMORY_MOVE_COST avr_memory_move_cost
#undef  TARGET_RTX_COSTS
#define TARGET_RTX_COSTS avr_rtx_costs
#undef  TARGET_ADDRESS_COST
#define TARGET_ADDRESS_COST avr_address_cost
#undef  TARGET_MACHINE_DEPENDENT_REORG
#define TARGET_MACHINE_DEPENDENT_REORG avr_reorg
#undef  TARGET_FUNCTION_ARG
#define TARGET_FUNCTION_ARG avr_function_arg
#undef  TARGET_FUNCTION_ARG_ADVANCE
#define TARGET_FUNCTION_ARG_ADVANCE avr_function_arg_advance

#undef  TARGET_SET_CURRENT_FUNCTION
#define TARGET_SET_CURRENT_FUNCTION avr_set_current_function

#undef  TARGET_RETURN_IN_MEMORY
#define TARGET_RETURN_IN_MEMORY avr_return_in_memory

#undef  TARGET_STRICT_ARGUMENT_NAMING
#define TARGET_STRICT_ARGUMENT_NAMING hook_bool_CUMULATIVE_ARGS_true

#undef  TARGET_BUILTIN_SETJMP_FRAME_VALUE
#define TARGET_BUILTIN_SETJMP_FRAME_VALUE avr_builtin_setjmp_frame_value

#undef  TARGET_HARD_REGNO_SCRATCH_OK
#define TARGET_HARD_REGNO_SCRATCH_OK avr_hard_regno_scratch_ok
#undef  TARGET_CASE_VALUES_THRESHOLD
#define TARGET_CASE_VALUES_THRESHOLD avr_case_values_threshold

#undef  TARGET_FRAME_POINTER_REQUIRED
#define TARGET_FRAME_POINTER_REQUIRED avr_frame_pointer_required_p
#undef  TARGET_CAN_ELIMINATE
#define TARGET_CAN_ELIMINATE avr_can_eliminate

#undef  TARGET_ALLOCATE_STACK_SLOTS_FOR_ARGS
#define TARGET_ALLOCATE_STACK_SLOTS_FOR_ARGS avr_allocate_stack_slots_for_args

#undef TARGET_WARN_FUNC_RETURN
#define TARGET_WARN_FUNC_RETURN avr_warn_func_return

#undef  TARGET_CLASS_LIKELY_SPILLED_P
#define TARGET_CLASS_LIKELY_SPILLED_P avr_class_likely_spilled_p

#undef  TARGET_OPTION_OVERRIDE
#define TARGET_OPTION_OVERRIDE avr_option_override

#undef  TARGET_CANNOT_MODIFY_JUMPS_P
#define TARGET_CANNOT_MODIFY_JUMPS_P avr_cannot_modify_jumps_p

#undef  TARGET_FUNCTION_OK_FOR_SIBCALL
#define TARGET_FUNCTION_OK_FOR_SIBCALL avr_function_ok_for_sibcall

#undef  TARGET_INIT_BUILTINS
#define TARGET_INIT_BUILTINS avr_init_builtins

#undef  TARGET_BUILTIN_DECL
#define TARGET_BUILTIN_DECL avr_builtin_decl

#undef  TARGET_EXPAND_BUILTIN
#define TARGET_EXPAND_BUILTIN avr_expand_builtin

#undef  TARGET_FOLD_BUILTIN
#define TARGET_FOLD_BUILTIN avr_fold_builtin

#undef  TARGET_ASM_FUNCTION_RODATA_SECTION
#define TARGET_ASM_FUNCTION_RODATA_SECTION avr_asm_function_rodata_section

#undef  TARGET_SCALAR_MODE_SUPPORTED_P
#define TARGET_SCALAR_MODE_SUPPORTED_P avr_scalar_mode_supported_p

#undef  TARGET_BUILD_BUILTIN_VA_LIST
#define TARGET_BUILD_BUILTIN_VA_LIST avr_build_builtin_va_list

#undef  TARGET_FIXED_POINT_SUPPORTED_P
#define TARGET_FIXED_POINT_SUPPORTED_P hook_bool_void_true

#undef  TARGET_CONVERT_TO_TYPE
#define TARGET_CONVERT_TO_TYPE avr_convert_to_type

#undef  TARGET_ADDR_SPACE_SUBSET_P
#define TARGET_ADDR_SPACE_SUBSET_P avr_addr_space_subset_p

#undef  TARGET_ADDR_SPACE_CONVERT
#define TARGET_ADDR_SPACE_CONVERT avr_addr_space_convert

#undef  TARGET_ADDR_SPACE_ADDRESS_MODE
#define TARGET_ADDR_SPACE_ADDRESS_MODE avr_addr_space_address_mode

#undef  TARGET_ADDR_SPACE_POINTER_MODE
#define TARGET_ADDR_SPACE_POINTER_MODE avr_addr_space_pointer_mode

#undef  TARGET_ADDR_SPACE_LEGITIMATE_ADDRESS_P
#define TARGET_ADDR_SPACE_LEGITIMATE_ADDRESS_P  \
  avr_addr_space_legitimate_address_p

#undef  TARGET_ADDR_SPACE_LEGITIMIZE_ADDRESS
#define TARGET_ADDR_SPACE_LEGITIMIZE_ADDRESS avr_addr_space_legitimize_address

#undef  TARGET_MODE_DEPENDENT_ADDRESS_P
#define TARGET_MODE_DEPENDENT_ADDRESS_P avr_mode_dependent_address_p

#undef  TARGET_SECONDARY_RELOAD
#define TARGET_SECONDARY_RELOAD avr_secondary_reload

#undef  TARGET_PRINT_OPERAND
#define TARGET_PRINT_OPERAND avr_print_operand
#undef  TARGET_PRINT_OPERAND_ADDRESS
#define TARGET_PRINT_OPERAND_ADDRESS avr_print_operand_address
#undef  TARGET_PRINT_OPERAND_PUNCT_VALID_P
#define TARGET_PRINT_OPERAND_PUNCT_VALID_P avr_print_operand_punct_valid_p

struct gcc_target targetm = TARGET_INITIALIZER;


#include "gt-avr.h"<|MERGE_RESOLUTION|>--- conflicted
+++ resolved
@@ -8608,10 +8608,6 @@
    {
       rtx sym = XEXP (rtl, 0);
       tree type = TREE_TYPE (decl);
-<<<<<<< HEAD
-
-=======
->>>>>>> 2ab6a21d
       if (type == error_mark_node)
 	return;
       addr_space_t as = TYPE_ADDR_SPACE (type);
